[
  {
    "_id": "ad7123c8c441eddfaeb5bdef",
    "name": "Meet Bonfire",
    "difficulty": "0",
    "description": [
      "Click the button below for further instructions.",
      "Your goal is to fix the failing test.",
      "First, run all the tests by clicking \"Run code\" or by pressing Control + Enter",
      "The failing test is in red. Fix the code so that all tests pass. Then you can move on to the next Bonfire."
    ],
    "tests": [
      "expect(meetBonfire(\"test\")).to.be.a(\"boolean\");",
      "expect(meetBonfire(\"test\")).to.be.true;"
    ],
    "challengeSeed": "function meetBonfire(argument) {\n  // Good luck!\n  console.log(\"you can read this function's argument in the developer tools\", argument);\n\n  return false;\n}\n\n\n\nmeetBonfire(\"You can do this!\");"
  },
  {
    "_id": "a202eed8fc186c8434cb6d61",
    "name": "Reverse a String",
    "difficulty": "1.01",
    "tests": [
      "expect(reverseString('hello')).to.be.a('String');",
      "expect(reverseString('hello')).to.equal('olleh');",
      "expect(reverseString('Howdy')).to.equal('ydwoH');",
      "expect(reverseString('Greetings from Earth')).to.equal('htraE morf sgniteerG');"
    ],
    "description": [
      "Reverse the provided string.",
      "You may need to turn the string into an array before you can reverse it.",
      "Your result must be a string."
    ],
    "challengeSeed": "function reverseString(str) {\n  return str;\r\n}\n\nreverseString('hello');"
  },
  {
    "_id": "a302f7aae1aa3152a5b413bc",
    "name": "Factorialize a Number",
    "tests": [
      "expect(factorialize(5)).to.be.a(\"Number\");",
      "expect(factorialize(5)).to.equal(120);",
      "expect(factorialize(10)).to.equal(3628800);",
      "expect(factorialize(20)).to.equal(2432902008176640000);"
    ],
    "difficulty": "1.02",
    "description": [
      "Return the factorial of the provided integer.",
      "If the integer is represented with the letter n, a factorial is the product of all positive integers less than or equal to n.",
      "Factorials are often represented with the shorthand notation n!",
      "For example: 5! = 1 * 2 * 3 * 4 * 5 = 120f"
    ],
    "challengeSeed": "function factorialize(num) {\n  return  num;\r\n}\n\nfactorialize(5);"
  },
  {
    "_id": "aaa48de84e1ecc7c742e1124",
    "name": "Check for Palindromes",
    "difficulty": "1.03",
    "description": [
      "Return true if the given string is a palindrome. Otherwise, return false.",
      "A palindrome is a word or sentence that's spelled the same way both forward and backward, ignoring punctuation, case, and spacing.",
      "You'll need to remove punctuation and turn everything lower case in order to check for palindromes.",
      "We'll pass strings with varying formats, such as \"racecar\", \"RaceCar\", and \"race CAR\" among others."
    ],
    "tests": [
      "expect(palindrome(\"eye\")).to.be.a(\"boolean\");",
      "assert.deepEqual(palindrome(\"eye\"), true);",
      "assert.deepEqual(palindrome(\"race car\"), true);",
      "assert.deepEqual(palindrome(\"not a palindrome\"), false);",
      "assert.deepEqual(palindrome(\"A man, a plan, a canal. Panama\"), true);",
      "assert.deepEqual(palindrome(\"never odd or even\"), true);",
      "assert.deepEqual(palindrome(\"nope\"), false);"
    ],
    "challengeSeed": "function palindrome(str) {\n  // Good luck!\n  return true;\n}\n\n\n\npalindrome(\"eye\");"
  },
  {
    "_id": "a26cbbe9ad8655a977e1ceb5",
    "name": "Find the Longest Word in a String",
    "difficulty": "1.04",
    "description": [
      "Return the length of the longest word in the provided sentence.",
      "Your response should be a number."
    ],
    "challengeSeed": "function findLongestWord(str) {\n  return str.length;\r\n}\n\nfindLongestWord('The quick brown fox jumped over the lazy dog');",
    "tests": [
      "expect(findLongestWord('The quick brown fox jumped over the lazy dog')).to.be.a('Number');",
      "expect(findLongestWord('The quick brown fox jumped over the lazy dog')).to.equal(6);",
      "expect(findLongestWord('May the force be with you')).to.equal(5);",
      "expect(findLongestWord('Google do a barrel roll')).to.equal(6);",
      "expect(findLongestWord('What is the average airspeed velocity of an unladen swallow')).to.equal(8);"
    ]
  },
  {
    "_id": "ab6137d4e35944e21037b769",
    "name": "Title Case a Sentence",
    "difficulty": "1.05",
    "description": [
      "Return the provided string with the first letter of each word capitalized.",
      "For the purpose of this exercise, you should also capitalize connecting words like 'the' and 'of'."
    ],
    "challengeSeed": "function titleCase(str) {\n  return str;\r\n}\n\ntitleCase(\"I'm a little tea pot\");",
    "tests": [
      "expect(titleCase(\"I'm a little tea pot\")).to.be.a('String');",
      "expect(titleCase(\"I'm a little tea pot\")).to.equal(\"I'm A Little Tea Pot\");",
      "expect(titleCase(\"sHoRt AnD sToUt\")).to.equal(\"Short And Stout\");",
      "expect(titleCase(\"HERE IS MY HANDLE HERE IS MY SPOUT\")).to.equal(\"Here Is My Handle Here Is My Spout\");"
    ]
  },
  {
    "_id": "a789b3483989747d63b0e427",
    "name": "Return Largest Numbers in Arrays",
    "difficulty": "1.06",
    "description": [
      "Return an array consisting of the largest numbers in the provided array. The array will contain 4 sub-arrays.",
      "Remember, you can iterate through an array with a simple for loop, and access each member with array syntax arr[i] .",
      "If you are writing your own Chai.js tests, be sure to use a deep equal statement instead of an equal statement when comparing arrays."
    ],
    "challengeSeed": "function largestOfFour(arr) {\n  // You can do this!\r\n  return arr;\r\n}\n\nlargestOfFour([[4, 5, 1, 3], [13, 27, 18, 26], [32, 35, 37, 39], [1000, 1001, 857, 1]]);",
    "tests": [
      "expect(largestOfFour([[4, 5, 1, 3], [13, 27, 18, 26], [32, 35, 37, 39], [1000, 1001, 857, 1]])).to.be.a('array');",
      "(largestOfFour([[4, 5, 1, 3], [13, 27, 18, 26], [32, 35, 37, 39], [1000, 1001, 857, 1]])).should.eql([5,27,39,1001]);",
      "assert(largestOfFour([[4, 9, 1, 3], [13, 35, 18, 26], [32, 35, 97, 39], [1000000, 1001, 857, 1]]).should.eql([9,35,97,1000000]));"
    ]
  },
  {
    "_id": "acda2fb1324d9b0fa741e6b5",
    "name": "Confirm the Ending",
    "difficulty": "1.07",
    "description": [
      "Check if a string (first argument) ends with the given target string (second argument)."
    ],

    "challengeSeed": "function end(str, target) {\n  // \"Never give up and good luck will find you.\"\r\n  // -- Falcor\r\n  return str;\r\n}\n\nend('Bastian', 'n');",
    "tests": [
      "assert.strictEqual(end('Bastian', 'n'), true, 'should equal true if target equals end of string');",
      "assert.strictEqual(end('He has to give me a new name', 'name'), true, 'should equal true if target equals end of string');",
      "assert.strictEqual(end('If you want to save our world, you must hurry. We dont know how much longer we can withstand the nothing', 'mountain'), false, 'should equal false if target does not equal end of string');"
    ]
  },
  {
    "_id": "afcc8d540bea9ea2669306b6",
    "name": "Repeat a string repeat a string",
    "difficulty": "1.08",
    "description": [
      "Repeat a given string (first argument) n times (second argument). Return an empty string if n is a negative number."
    ],
    "challengeSeed": "function repeat(str, num) {\n  // repeat after me\r\n  return str;\r\n}\n\nrepeat('abc', 3);",
    "tests": [
      "assert.strictEqual(repeat('*', 3), '***', 'should repeat a string n times');",
      "assert.strictEqual(repeat('abc', 3), 'abcabcabc', 'should repeat a string n times');",
      "assert.strictEqual(repeat('abc', -2), '', 'should return an empty string for negative numbers');"
    ]
  },
  {
    "_id": "ac6993d51946422351508a41",
    "name": "Truncate a string",
    "difficulty": "1.09",
    "description": [
      "Truncate a string (first argument) if it is longer than the given maximum string length (second argument). Return the truncated string with a '...' ending.",
      "Note that the three dots at the end add to the string length."
    ],
<<<<<<< HEAD
    "challengeSeed": "function truncate(str, num) {\n  // Clear out that junk in your trunc\r\n  return str;\r\n}",
    "challengeEntryPoint": "truncate('A-tisket a-tasket A green and yellow basket', 11);",
    "tests": [
      "var string = 'A-tisket a-tasket A green and yellow basket’;",
      "assert.strictEqual(truncate('A-tisket a-tasket A green and yellow basket’, 24), 'A-tisket…’, ’should truncate string the given length');",
      "assert.strictEqual(truncate('A-tisket a-tasket A green and yellow basket’, 'A-tisket a-tasket A green and yellow basket’.length), string, 'should not truncate if string is = length');",
      "assert.strictEqual(truncate('A-tisket a-tasket A green and yellow basket’, 'A-tisket a-tasket A green and yellow basket’.length + 2), string, 'should not truncate if string is < length');"
=======
    "challengeEntryPoint":"truncate('A-tisket a-tasket A green and yellow basket', 11);",
    "challengeSeed":"function truncate(str, num) {\n  // Clear out that junk in your trunk\r\n  return str;\r\n}",
    "tests": [
      "expect(truncate('A-tisket a-tasket A green and yellow basket', 11)).to.eqls('A-tisket...');",
      "assert(truncate('A-tisket a-tasket A green and yellow basket', 'A-tisket a-tasket A green and yellow basket'.length) === 'A-tisket a-tasket A green and yellow basket', 'should not truncate if string is = length');",
      "assert.strictEqual(truncate('A-tisket a-tasket A green and yellow basket', 'A-tisket a-tasket A green and yellow basket'.length + 2), 'A-tisket a-tasket A green and yellow basket', 'should not truncate if string is < length');"
>>>>>>> 54901a4b
    ]
  },
  {
    "_id": "a9bd25c716030ec90084d8a1",
    "name": "Chunky Monkey",
    "difficulty": "1.10",
    "description": [
      "Write a function that splits an array (first argument) into groups the length of size (second argument) and returns them as a multidimensional array."
    ],
    "challengeSeed": "function chunk(arr, size) {\n  // Break it up.\r\n  return arr;\r\n}\n\nchunk((['a', 'b', 'c', 'd'], 2));",
    "tests": [
      "assert.deepEqual(chunk(['a', 'b', 'c', 'd'], 2), [['a', 'b'], ['c', 'd']], 'should return chunked arrays');",
      "assert.deepEqual(chunk([0, 1, 2, 3, 4, 5], 3), [[0, 1, 2], [3, 4, 5]], 'should return chunked arrays');",
      "assert.deepEqual(chunk([0, 1, 2, 3, 4, 5], 4), [[0, 1, 2, 3], [4, 5]], 'should return cthe last chunk as remaining elements');"
    ]
  },
  {
    "_id": "ab31c21b530c0dafa9e241ee",
    "name": "Slasher Flick",
    "difficulty": "1.11",
    "description": [
      "Return the remaining elements of an array after chopping off n elements from the head."
    ],
    "challengeSeed": "function slasher(arr) {\n  // it doesn't allways pay to be first\r\n  return arr;\r\n}\n\nslasher([1, 2, 3], 2);",
    "tests": [
      "assert.deepEqual(slasher([1, 2, 3], 2), [3], 'should drop the first two elements');",
      "assert.deepEqual(slasher([1, 2, 3], 0), [1, 2, 3], 'should return all elements when n < 1');",
      "assert.deepEqual(slasher([1, 2, 3], 9), [], 'should return an empty array when n >= array.length');"
    ]
  },
  {
    "_id": "adf08ec01beb4f99fc7a68f2",
    "name": "Falsey Bouncer",
    "difficulty": "1.50",
    "description": [
      "Remove all falsey values from an array.",
      "Falsey values in javascript are false, null, 0, \"\", undefined, and NaN."
    ],
    "challengeSeed": "function bouncer(arr) {\n  // Don't show a false ID to this bouncer.\r\n  return arr;\r\n}\n\nbouncer([7, 'ate', '', false, 9]);",
    "tests": [
      "assert.deepEqual(bouncer([7, 'ate', '', false, 9]), [7, 'ate', 9], 'should remove falsey values');",
      "assert.deepEqual(bouncer(['a', 'b', 'c']), ['a', 'b', 'c'], 'should return full array if no falsey elements');",
      "assert.deepEqual(bouncer([false, null, 0]), [], 'should return empty array if all elements are falsey');"
    ]
  },
  {
    "_id": "a8e512fbe388ac2f9198f0fa",
    "name": "Where art thou",
    "difficulty": "1.55",
    "description": [
      "Maketh a function that looks through a list (first argument) and returns an array of all objects that have equivalent property values (second argument)."
    ],
    "challengeSeed": "function where(collection, source) {\n  var arr = [];\r\n  // What's in a name?\r\n  return arr;\r\n}\n\nwhere([{ first: 'Romeo', last: 'Montague' }, { first: 'Mercutio', last: null }, { first: 'Tybalt', last: 'Capulet' }], { last: 'Capulet' });",
    "tests": [
      "assert.deepEqual(where([{ first: 'Romeo', last: 'Montague' }, { first: 'Mercutio', last: null }, { first: 'Tybalt', last: 'Capulet' }], { last: 'Capulet' }), [{ first: 'Tybalt', last: 'Capulet' }], 'should return an array of objects');",
      "assert.deepEqual(where([{ 'a': 1 }, { 'a': 1 }, { 'a': 1, 'b': 2 }], { 'a': 1 }), [{ 'a': 1 }, { 'a': 1 }, { 'a': 1 }], 'should return with multiples');"
    ]
  },
  {
    "_id": "a39963a4c10bc8b4d4f06d7e",
    "name": "Seek and Destroy",
    "difficulty": "1.60",
    "description": [
      "Remove all values (last argument(s)) from an array (first argument) and return as a new array."
    ],
    "challengeSeed": "function destroyer(arr) {\n  // Remove all the values\r\n  return arr;\r\n}\n\ndestroyer([1, 2, 3, 1, 2, 3], 2, 3);",
    "tests": [
      "assert.strictEqual(destroyer([1, 2, 3, 1, 2, 3], 2, 3), [1, 1], 'should remove correct values from an array');",
      "assert.strictEqual(destroyer([1, 2, 3, 5, 1, 2, 3], 2, 3), [1, 5, 1], 'should remove correct values from an array');"
    ]
  },
  {
    "_id": "a24c1a4622e3c05097f71d67",
    "name": "Where do I belong?",
    "difficulty": "1.61",
    "description": [
      "Return the lowest index at which a value (second argument) should be inserted into a sorted array (first argument)."
    ],
    "challengeSeed": "function where(arr, num) {\n  // Find my place in this sorted array.\r\n  return num;\r\n}\n\nwhere([40, 60], 50);",
    "tests": [
      "var numbers = [10, 20, 30, 40, 50], num = 35;",
      "var indexForNum = where(numbers, num);",
      "assert.equal(indexForNum, 3, '35 should be inserted at index 3');",
      "var indexFor30 = where(numbers, 30);",
      "assert.equal(indexFor30, 2, '30 should be inserted at index 2');"
    ]
  },
  {
    "_id": "a3566b1109230028080c9345",
    "name": "Sum All Numbers in a Range",
    "difficulty": "2.00",
    "description": [
      "We'll pass you an array of two numbers. Return the sum of those two numbers and all numbers between them.",
      "The lowest number will not always come first."
    ],
    "challengeSeed": "function sumAll(arr) {\n  return(1);\r\n}\n\nsumAll([1, 4]);",
    "tests": [
      "expect(sumAll([1, 4])).to.be.a('Number');",
      "expect(sumAll([1, 4])).to.equal(10);",
      "expect(sumAll([4, 1])).to.equal(10);",
      "expect(sumAll([5, 10])).to.equal(45);",
      "expect(sumAll([10, 5])).to.equal(45);"
    ]
  },
  {
    "_id": "a5de63ebea8dbee56860f4f2",
    "name": "Diff Two Arrays",
    "difficulty": "2.01",
    "description": [
      "Compare two arrays and return a new array with any items not found in both of the original arrays."
    ],
    "challengeSeed": "function diff(arr1, arr2) {\n  var newArr = [];\r\n  // Same, same; but different.\r\n  return newArr;\r\n}\n\ndiff([1, 2, 3, 5], [1, 2, 3, 4, 5]);",
    "tests": [
      "expect(diff([1, 2, 3, 5], [1, 2, 3, 4, 5])).to.be.a('array');",
      "assert.deepEqual(diff(['diorite', 'andesite', 'grass', 'dirt', 'pink wool', 'dead shrub'], ['diorite', 'andesite', 'grass', 'dirt', 'dead shrub']), ['pink wool'], 'arrays with only one difference');",
      "assert.includeMembers(diff(['andesite', 'grass', 'dirt', 'pink wool', 'dead shrub'], ['diorite', 'andesite', 'grass', 'dirt', 'dead shrub']), ['diorite', 'pink wool'], 'arrays with more than one difference');",
      "assert.deepEqual(diff(['andesite', 'grass', 'dirt', 'dead shrub'], ['andesite', 'grass', 'dirt', 'dead shrub']), [], 'arrays with no difference');",
      "assert.deepEqual(diff([1, 2, 3, 5], [1, 2, 3, 4, 5]), [4], 'arrays with numbers');",
      "assert.includeMembers(diff([1, 'calf', 3, 'piglet'], [1, 'calf', 3, 4]), ['piglet', 4], 'arrays with numbers and strings');",
      "assert.deepEqual(diff([], ['snuffleupagus', 'cookie monster', 'elmo']), ['snuffleupagus', 'cookie monster', 'elmo'], 'empty array');"
    ]
  },
  {
    "_id": "a77dbc43c33f39daa4429b4f",
    "name": "Boo who?",
    "difficulty": "2.06",
    "description": [
      "Check if a value is classified as a boolean primitive. Return true or false.",
      "Boolean primitives are true and false."
    ],
    "challengeSeed": "function boo(boolean) {\n  // What is the new fad diet for ghost developers? The Boolean.\r\n  return boolean;\r\n}\n\nboo(null);",
    "tests": [
      "assert.strictEqual(boo(true), true);",
      "assert.strictEqual(boo(false), true);",
      "assert.strictEqual(boo(Object(true)), true);",
      "assert.strictEqual(boo(Object(false)), true);",
      "assert.strictEqual(boo(args), false);",
      "assert.strictEqual(boo([1, 2, 3]), false);",
      "assert.strictEqual(boo(slice), false);",
      "assert.strictEqual(boo({ 'a': 1 }), false);",
      "assert.strictEqual(boo(1), false);",
      "assert.strictEqual(boo(NaN), false);",
      "assert.strictEqual(boo('a'), false);"
    ]
  },
  {
    "_id": "a105e963526e7de52b219be9",
    "name": "Sorted Union",
    "difficulty": "2.07",
    "description": [
      "Write a function that takes two or more arrays and returns a new array of unique values sorted in order."
    ],
    "challengeSeed": "function unite(arr) {\n  return arr;\r\n}\n\nunite([1, 2, 3], [5, 2, 1, 4], [2, 1]);",
    "tests": [
      "assert.deepEqual(unite([1, 3, 2], [5, 2, 1, 4], [2, 1]), [1, 3, 2, 5, 4], 'should return the union of the given arrays');",
      "assert.deepEqual(unite([1, 3, 2], [1, [5]], [2, [4]]), [1, 3, 2, [5], [4]], 'should not flatten nested arrays');"
    ]
  },
  {
    "_id": "a6b0bb188d873cb2c8729495",
    "name": "Convert HTML Entities",
    "difficulty": "2.07",
    "description": [
      "Convert the characters \"&\", \"<\", \">\", '\"', and \"'\", in a string to their corresponding HTML entities."
    ],
    "challengeSeed": "function convert(str) {\n  // &colon;&rpar;\r\n  return str;\r\n}\n\nconvert('Dolce & Gabbana');",
    "tests": [
      "assert.strictEqual(convert('Dolce & Gabbana'), 'Dolce &amp; Gabbana', 'should escape characters');",
      "assert.strictEqual(convert('abc'), 'abc', 'should handle strings with nothing to escape');"
    ]
  },
  {
    "_id": "a103376db3ba46b2d50db289",
    "name": "Spinal-Tap-Case",
    "difficulty": "2.08",
    "description": [
      "Convert a string to spinal case."
    ],
    "challengeSeed": "function spinalCase(str) {\n  // \"It's such a fine line between stupid, and clever.\"\r\n  // --David St. Hubbins\r\n  return str;\r\n}\n\nspinalCase('This Is Spinal Tap');",
    "tests": [
      "assert.strictEqual(spinalCase('This Is Spinal Tap'), 'this-is-spinal-tap', 'should return spinal case from string with spaces');",
      "assert.strictEqual(spinalCase('thisIsSpinalTap'), 'this-is-spinal-tap', 'should return spinal case from string with camel case');",
      "assert.strictEqual(spinalCase('The_Andy_Griffith_Show'), 'the-andy-griffith-show', 'should return spinal case from string with snake case');",
      "assert.strictEqual(spinalCase('Teletubbies say Eh-oh'), 'teletubbies-say-eh-oh', 'should return spinal case from string with spaces and hyphens');"
    ]
  },
  {
    "_id": "a5229172f011153519423690",
    "name": "Sum All Odd Fibonacci Numbers",
    "difficulty": "2.09",
    "description": [
      "Return the sum of all odd Fibonacci numbers up to and including the passed number if it is a Fibonacci number.",
      "The first few numbers of the Fibonacci sequence are 1, 1, 2, 3, 5 and 8, and each subsequent number is the sum of the previous two numbers.",
      "As an example, passing 4 to the function should return 5 because all the odd Fibonacci numbers under 4 are 1, 1, and 3."
    ],
    "challengeSeed": "function sumFibs(num) {\n  return num;\r\n}\n\nsumFibs(4);",
    "tests": [
      "expect(sumFibs(1)).to.be.a('number');",
      "expect(sumFibs(1000)).to.equal(1785);",
      "expect(sumFibs(4000000)).to.equal(4613732);",
      "expect(sumFibs(4)).to.equal(5);",
      "expect(sumFibs(75024)).to.equal(60696);",
      "expect(sumFibs(75025)).to.equal(135721);"
    ]
  },
  {
    "_id": "a3bfc1673c0526e06d3ac698",
    "name": "Sum All Primes",
    "difficulty": "2.10",
    "description": [
      "Sum all the prime numbers up to and including the provided number.",
      "A prime number is defined as having only two divisors, 1 and itself. For example, 2 is a prime number because it's only divisible by 1 and 2. 1 isn't a prime number, because it's only divisible by itself.",
      "The provided number may not be a prime."
    ],
    "challengeSeed": "function sumPrimes(num) {\n  return num;\r\n}\n\nsumPrimes(10);",
    "tests": [
      "expect(sumPrimes(10)).to.be.a('number');",
      "expect(sumPrimes(10)).to.equal(17);",
      "expect(sumPrimes(977)).to.equal(73156);"
    ]
  },
  {
    "_id": "ae9defd7acaf69703ab432ea",
    "name": "Smallest Common Multiple",
    "difficulty": "2.11",
    "description": [
      "Find the smallest number that evenly divides all numbers in the provided range.",
      "The range will be an array of two numbers that will not necessarily be in numerical order."
    ],
    "challengeSeed": "function smallestCommons(arr) {\n  return arr;\r\n}\r\n\n\nsmallestCommons([1,5]);",
    "tests": [
      "expect(smallestCommons([1,5])).to.be.a('number');",
      "expect(smallestCommons([1,5])).to.equal(60);",
      "expect(smallestCommons([5,1])).to.equal(60);",
      "(smallestCommons([1,13])).should.equal(360360);"
    ]
  },
  {
    "_id": "a6e40f1041b06c996f7b2406",
    "name": "Finders Keepers",
    "difficulty": "2.12",
    "description": [
      "Create a function that looks through an array (first argument) and returns the first element in the array that passes a truth test (second argument)."
    ],
    "challengeSeed": "function find(arr, func) {\n  var num = 0;\r\n  return num;\r\n}\n\nfind([1, 2, 3, 4], function(num){ return num % 2 === 0; });",
    "tests": [
      "assert.strictEqual(find([1, 3, 5, 8, 9, 10], function(num) { return num % 2 === 0; }), 8, 'should return first found value');",
      "assert.strictEqual(find([1, 3, 5, 9], function(num) { return num % 2 === 0; }), undefined, 'should return undefined if not found');"
    ]
  },
  {
    "_id": "a5deed1811a43193f9f1c841",
    "name": "Drop it like it's hot",
    "difficulty": "2.13",
    "description": [
      "Drop the elements of an array (first argument), starting from the front, until the predicate (second argument) returns true."
    ],
    "challengeSeed": "function drop(arr, func) {\n  // Drop them elements.\r\n  return arr;\r\n}\n\ndrop([1, 2, 3], function(n) {return n < 3; });",
    "tests": [
      "assert.deepEqual(drop([1, 2, 3, 4], function(n) {return n < 3; }), [3, 4], 'should return remaining array');",
      "assert.deepEqual(drop([1, 2, 3], function(n) {return n < 0; }), [1, 2, 3], 'should return complete array if predicate met in first element.');",
      "assert.deepEqual(drop([1, 2, 3, 4], function(n) {return n < 5; }), [], 'should return an empty array if predicate does not return true');"
    ]
  },
  {
    "_id": "ab306dbdcc907c7ddfc30830",
    "name": "Steamroller",
    "difficulty": "2.14",
    "description": [
      "Flatten a nested array. You must account for varying levels of nesting."
    ],
    "challengeSeed": "function steamroller(arr) {\n  // I'm a steamroller, baby\r\n  return arr;\r\n}\n\nsteamroller([1, [2], [3, [[4]]]]);",
    "tests": [
      "assert.deepEqual(steamroller([[['a']], [['b']]]), ['a', 'b'], 'should flatten nested arrays');",
      "assert.deepEqual(steamroller([1, [2], [3, [[4]]]]), [1, 2, 3, 4], 'should flatten nested arrays');",
      "assert.deepEqual(steamroller([1, [], [3, [[4]]]]), [1, 3, 4], 'should work with empty arrays');"
    ]
  },
  {
    "_id": "a3f503de51cf954ede28891d",
    "name": "Symmetric Difference",
    "difficulty": "2.20",
    "description": [
      "Create a function that takes two or more arrays and returns an array of the symmetric difference of the provided arrays.",
      "The mathematical term symmetric difference refers to the elements in two sets that are in either the first or second set, but not in both."
    ],
    "challengeSeed": "function sym(arr) {\n  return arr;\r\n}\n\nsym([1, 2, 3], [5, 2, 1, 4]);",
    "tests": [
      "assert.deepEqual(sym([1, 2, 5], [2, 3, 5], [3, 4, 5]), [1, 4, 5], 'should return the symmetric difference of the given arrays');",
      "assert.deepEqual(sym([1, 1, 2, 5], [2, 2, 3, 5], [3, 4, 5, 5]), [1, 4, 5], 'should return an array of unique values');",
      "assert.deepEqual(sym([1, 1]), [1], 'should return an array of unique values');"
    ]
  },
  {
    "_id": "a10d2431ad0c6a099a4b8b52",
    "name": "Everything Be True",
    "difficulty": "2.21",
    "description": [
      "Check if the predicate (second argument) returns truthy for all elements of a collection (first argument)."
    ],
    "challengeSeed": "function every(collection, pre) {\n  // Does everyone have one of these?\r\n  return pre;\r\n}\n\nevery([{'user': 'Tinky-Winky', 'sex': 'male'}, {'user': 'Dipsy', 'sex': 'male'}, {'user': 'Laa-Laa', 'sex': 'female'}, {'user': 'Po', 'sex': 'female'}], 'sex');",
    "tests": [
      "assert.strictEqual(every([{'user': 'Tinky-Winky', 'sex': 'male'}, {'user': 'Dipsy', 'sex': 'male'}, {'user': 'Laa-Laa', 'sex': 'female'}, {'user': 'Po', 'sex': 'female'}], 'sex'), true, 'should return true if predicate returns truthy for all elements in the collection');",
      "assert.strictEqual(every([{'user': 'Tinky-Winky', 'sex': 'male'}, {'user': 'Dipsy', 'sex': 'male'}, {'user': 'Laa-Laa', 'sex': 'female'}, {'user': 'Po', 'sex': 'female'}], {'sex', 'female'}), false, 'should return false if predicate returns falsey for any element in the collection');"
    ]
  },
  {
    "_id": "a2f1d72d9b908d0bd72bb9f6",
    "name": "Make a Person",
    "difficulty": "3.12",
    "description": [
      "Fill in the object constructor with the methods specified in the tests.",
      "Those methods are getFirstName(), getLastName(), getFullName(), setFirstName(), setLastName(), and setFullName().",
      "These methods must be the only available means for interacting with the object."
    ],
<<<<<<< HEAD
    "challengeSeed": "var Person = function(firstAndLast) {\n    return firstAndLast;\r\n};\n\nvar bob = new Person('Bob Ross');",
=======
    "challengeEntryPoint": "var bob = new Person('Bob Ross');\nbob.getFullName();",
    "challengeSeed": "var Person = function(firstAndLast) {\n    return firstAndLast;\r\n};",
>>>>>>> 54901a4b
    "tests": [
      "expect(Object.keys(bob).length).to.eql(6);",
      "expect(bob instanceof Person).to.be.true;",
      "expect(bob.firstName).to.be.undefined();",
      "expect(bob.lastName).to.be.undefined();",
      "expect(bob.getFirstName()).to.eql('Bob');",
      "expect(bob.getLastName()).to.eql('Ross');",
      "expect(bob.getFullName()).to.eql('Bob Ross');",
      "bob.setFirstName('Happy');",
      "expect(bob.getFirstName()).to.eql('Happy');",
      "bob.setLastName('Trees');",
      "expect(bob.getLastName()).to.eql('Trees');",
      "bob.setFullName('George Carlin');",
      "expect(bob.getFullName()).to.eql('George Carlin');",
      "bob.setFullName('Bob Ross');"
    ]
  },
  {
    "_id": "aff0395860f5d3034dc0bfc9",
    "name": "Validate US Telephone Numbers",
    "difficulty": "4.01",
    "description": [
      "Return true if the passed string is a valid US phone number",
      "The user may fill out the form field any way they choose as long as it is a valid US number. The following are all valid formats for US numbers:",
      "555-555-5555, (555)555-5555, (555) 555-5555, 555 555 5555, 5555555555, 1 555 555 5555",
      "For this challenge you will be presented with a string such as \"800-692-7753\" or \"8oo-six427676;laskdjf\". Your job is to validate or reject the US phone number based on any combination of the formats provided above. The area code is required. If the country code is provided, you must confirm that the country code is \"1\". Return true if the string is a valid US phone number; otherwise false."
    ],
    "tests": [
      "expect(telephoneCheck(\"555-555-5555\")).to.be.a(\"boolean\");",
      "assert.deepEqual(telephoneCheck(\"1 555-555-5555\"), true);",
      "assert.deepEqual(telephoneCheck(\"1 (555) 555-5555\"), true);",
      "assert.deepEqual(telephoneCheck(\"5555555555\"), true);",
      "assert.deepEqual(telephoneCheck(\"555-555-5555\"), true);",
      "assert.deepEqual(telephoneCheck(\"(555)555-5555\"), true);",
      "assert.deepEqual(telephoneCheck(\"1(555)555-5555\"), true);",
      "assert.deepEqual(telephoneCheck(\"1 555 555 5555\"), true);",
      "assert.deepEqual(telephoneCheck(\"555-555-5555\"), true);",
      "assert.deepEqual(telephoneCheck(\"1 456 789 4444\"), true);",
      "assert.deepEqual(telephoneCheck(\"123**&!!asdf#\"), false);",
      "assert.deepEqual(telephoneCheck(\"55555555\"), false);",
      "assert.deepEqual(telephoneCheck(\"(6505552368)\"), false);",
      "assert.deepEqual(telephoneCheck(\"2 (757) 622-7382\"), false);",
      "assert.deepEqual(telephoneCheck(\"0 (757) 622-7382\"), false);",
      "assert.deepEqual(telephoneCheck(\"-1 (757) 622-7382\"), false);",
      "assert.deepEqual(telephoneCheck(\"2 757 622-7382\"), false);",
      "assert.deepEqual(telephoneCheck(\"10 (757) 622-7382\"), false);",
      "assert.deepEqual(telephoneCheck(\"27576227382\"), false);",
      "assert.deepEqual(telephoneCheck(\"(275)76227382\"), false);",
      "assert.deepEqual(telephoneCheck(\"2(757)6227382\"), false);",
      "assert.deepEqual(telephoneCheck(\"2(757)622-7382\"), false);"
    ],
    "challengeSeed": "function telephoneCheck(str) {\n  // Good luck!\n  return true;\n}\n\n\n\ntelephoneCheck(\"555-555-5555\");"
  },
  {
    "_id": "aa2e6f85cab2ab736c9a9b24",
    "name": "Cash Register",
    "difficulty": "4.02",
    "description": [
      "Design a cash register drawer function that accepts purchase price as the first argument, payment as the second argument, and cash-in-drawer (cid) as the third argument. cid is a 2d array listing available currency. Return the string \"Insufficient Funds\" if change due is less than the cash-in-drawer. Return the string \"Closed\" if cash-in-drawer is equal to the change due. Otherwise, return change in coin and bills, sorted in highest to lowest order."
    ],
    "challengeSeed": "function drawer(price, cash, cid) {\n  var change;\r\n  // Here is your change, ma'am.\r\n  return change;\r\n}\r\n\r\n// Example cash-in-drawer array:\r\n// [['PENNY', 1.01],\r\n// ['NICKEL', 2.05],\r\n// ['DIME', 3.10],\r\n// ['QUARTER', 4.25],\r\n// ['ONE', 90.00],\r\n// ['FIVE', 55.00],\r\n// ['TEN', 20.00],\r\n// ['TWENTY', 60.00],\r\n// ['ONE HUNDRED', 100.00]]\n\ndrawer(19.50, 20.00, [['PENNY', 1.01], ['NICKEL', 2.05], ['DIME', 3.10], ['QUARTER', 4.25], ['ONE', 90.00], ['FIVE', 55.00], ['TEN', 20.00], ['TWENTY', 60.00], ['ONE HUNDRED', 100.00]]);",
    "tests": [
      "expect(drawer(19.50, 20.00, [['PENNY', 1.01], ['NICKEL', 2.05], ['DIME', 3.10], ['QUARTER', 4.25], ['ONE', 90.00], ['FIVE', 55.00], ['TEN', 20.00], ['TWENTY', 60.00], ['ONE HUNDRED', 100.00]])).to.be.a('array');",
      "expect(drawer(19.50, 20.00, [['PENNY', 0.01], ['NICKEL', 0], ['DIME', 0], ['QUARTER', 0], ['ONE', 0], ['FIVE', 0], ['TEN', 0], ['TWENTY', 0], ['ONE HUNDRED', 0]])).to.be.a('string');",
      "expect(drawer(19.50, 20.00, [['PENNY', 0.50], ['NICKEL', 0], ['DIME', 0], ['QUARTER', 0], ['ONE', 0], ['FIVE', 0], ['TEN', 0], ['TWENTY', 0], ['ONE HUNDRED', 0]])).to.be.a('string');",
      "assert.deepEqual(drawer(19.50, 20.00, [['PENNY', 1.01], ['NICKEL', 2.05], ['DIME', 3.10], ['QUARTER', 4.25], ['ONE', 90.00], ['FIVE', 55.00], ['TEN', 20.00], ['TWENTY', 60.00], ['ONE HUNDRED', 100.00]]), [['QUARTER', 0.50]], 'return correct change');",
      "assert.deepEqual(drawer(3.26, 100.00, [['PENNY', 1.01], ['NICKEL', 2.05], ['DIME', 3.10], ['QUARTER', 4.25], ['ONE', 90.00], ['FIVE', 55.00], ['TEN', 20.00], ['TWENTY', 60.00], ['ONE HUNDRED', 100.00]]), [['TWENTY', 80.00], ['TEN', 10.00], ['FIVE', 5], ['ONE', 1], ['QUARTER', 0.50], ['DIME', 0.20], ['PENNY', 0.04] ], 'return correct change with multiple coins and bills');",
      "assert.deepEqual(drawer(19.50, 20.00, [['PENNY', 0.01], ['NICKEL', 0], ['DIME', 0], ['QUARTER', 0], ['ONE', 0], ['FIVE', 0], ['TEN', 0], ['TWENTY', 0], ['ONE HUNDRED', 0]]), 'Insufficient Funds', 'insufficient funds');",
      "assert.deepEqual(drawer(19.50, 20.00, [['PENNY', 0.50], ['NICKEL', 0], ['DIME', 0], ['QUARTER', 0], ['ONE', 0], ['FIVE', 0], ['TEN', 0], ['TWENTY', 0], ['ONE HUNDRED', 0]]), \"Closed\", 'cash-in-drawer equals change');"
    ]
  },
  {
    "_id": "a56138aff60341a09ed6c480",
    "name": "Inventory Update",
    "difficulty": "4.03",
    "description": [
      "Compare and update inventory stored in a 2d array against a second 2d array of a fresh delivery. Update current inventory item quantity, and if an item cannot be found, add the new item and quantity into the inventory array in alphabetical order."
    ],
    "challengeSeed": "function inventory(arr1, arr2) {\n    // All inventory must be accounted for or you're fired!\r\n    return arr1;\r\n}\n\n// Example inventory lists\r\nvar curInv = [\r\n    [21, 'Bowling Ball'],\r\n    [2, 'Dirty Sock'],\r\n    [1, 'Hair pin'],\r\n    [5, 'Microphone']\r\n];\r\n\r\nvar newInv = [\r\n    [2, 'Hair Pin'],\r\n    [3, 'Half-Eaten Apple'],\r\n    [67, 'Bowling Ball'],\r\n    [7, 'Toothpaste']\r\n];\r\n\r\ninventory(curInv, newInv);",
    "tests": [
      "expect(inventory([[21, 'Bowling Ball'], [2, 'Dirty Sock'], [1, 'Hair pin'], [5, 'Microphone']], [[2, 'Hair Pin'], [3, 'Half-Eaten Apple'], [67, 'Bowling Ball'], [7, 'Toothpaste']])).to.be.a('array');",
      "assert.equal(inventory([[21, 'Bowling Ball'], [2, 'Dirty Sock'], [1, 'Hair pin'], [5, 'Microphone']], [[2, 'Hair Pin'], [3, 'Half-Eaten Apple'], [67, 'Bowling Ball'], [7, 'Toothpaste']]).length, 6);",
      "assert.deepEqual(inventory([[21, 'Bowling Ball'], [2, 'Dirty Sock'], [1, 'Hair pin'], [5, 'Microphone']], [[2, 'Hair Pin'], [3, 'Half-Eaten Apple'], [67, 'Bowling Ball'], [7, 'Toothpaste']]), [[88, 'Bowling Ball'], [2, 'Dirty Sock'], [3, 'Hair pin'], [3, 'Half-Eaten Apple'], [5, 'Microphone'], [7, 'Toothpaste']]);",
      "assert.deepEqual(inventory([[21, 'Bowling Ball'], [2, 'Dirty Sock'], [1, 'Hair pin'], [5, 'Microphone']], []), [[21, 'Bowling Ball'], [2, 'Dirty Sock'], [1, 'Hair pin'], [5, 'Microphone']]);",
      "assert.deepEqual(inventory([], [[2, 'Hair Pin'], [3, 'Half-Eaten Apple'], [67, 'Bowling Ball'], [7, 'Toothpaste']]), [[2, 'Hair Pin'], [3, 'Half-Eaten Apple'], [67, 'Bowling Ball'], [7, 'Toothpaste']]);",
      "assert.deepEqual(inventory([[0, 'Bowling Ball'], [0, 'Dirty Sock'], [0, 'Hair pin'], [0, 'Microphone']], [[1, 'Hair Pin'], [1, 'Half-Eaten Apple'], [1, 'Bowling Ball'], [1, 'Toothpaste']]), [[1, 'Bowling Ball'], [1, 'Dirty Sock'], [1, 'Hair pin'], [1, 'Half-Eaten Apple'], [1, 'Microphone'], [1, 'Toothpaste']]);"
    ]
  }
]<|MERGE_RESOLUTION|>--- conflicted
+++ resolved
@@ -157,22 +157,13 @@
       "Truncate a string (first argument) if it is longer than the given maximum string length (second argument). Return the truncated string with a '...' ending.",
       "Note that the three dots at the end add to the string length."
     ],
-<<<<<<< HEAD
-    "challengeSeed": "function truncate(str, num) {\n  // Clear out that junk in your trunc\r\n  return str;\r\n}",
-    "challengeEntryPoint": "truncate('A-tisket a-tasket A green and yellow basket', 11);",
-    "tests": [
-      "var string = 'A-tisket a-tasket A green and yellow basket’;",
-      "assert.strictEqual(truncate('A-tisket a-tasket A green and yellow basket’, 24), 'A-tisket…’, ’should truncate string the given length');",
-      "assert.strictEqual(truncate('A-tisket a-tasket A green and yellow basket’, 'A-tisket a-tasket A green and yellow basket’.length), string, 'should not truncate if string is = length');",
-      "assert.strictEqual(truncate('A-tisket a-tasket A green and yellow basket’, 'A-tisket a-tasket A green and yellow basket’.length + 2), string, 'should not truncate if string is < length');"
-=======
+
     "challengeEntryPoint":"truncate('A-tisket a-tasket A green and yellow basket', 11);",
     "challengeSeed":"function truncate(str, num) {\n  // Clear out that junk in your trunk\r\n  return str;\r\n}",
     "tests": [
       "expect(truncate('A-tisket a-tasket A green and yellow basket', 11)).to.eqls('A-tisket...');",
       "assert(truncate('A-tisket a-tasket A green and yellow basket', 'A-tisket a-tasket A green and yellow basket'.length) === 'A-tisket a-tasket A green and yellow basket', 'should not truncate if string is = length');",
       "assert.strictEqual(truncate('A-tisket a-tasket A green and yellow basket', 'A-tisket a-tasket A green and yellow basket'.length + 2), 'A-tisket a-tasket A green and yellow basket', 'should not truncate if string is < length');"
->>>>>>> 54901a4b
     ]
   },
   {
@@ -488,12 +479,8 @@
       "Those methods are getFirstName(), getLastName(), getFullName(), setFirstName(), setLastName(), and setFullName().",
       "These methods must be the only available means for interacting with the object."
     ],
-<<<<<<< HEAD
     "challengeSeed": "var Person = function(firstAndLast) {\n    return firstAndLast;\r\n};\n\nvar bob = new Person('Bob Ross');",
-=======
     "challengeEntryPoint": "var bob = new Person('Bob Ross');\nbob.getFullName();",
-    "challengeSeed": "var Person = function(firstAndLast) {\n    return firstAndLast;\r\n};",
->>>>>>> 54901a4b
     "tests": [
       "expect(Object.keys(bob).length).to.eql(6);",
       "expect(bob instanceof Person).to.be.true;",
