--- conflicted
+++ resolved
@@ -22,7 +22,8 @@
                             commentDetails = data;
                             var div = document.createElement('div');
                             var editButton = "";
-                            if (commentDetails.author.username === user.profile.username){
+                          // todo
+                            if (commentDetails.author.username === DF105CFA89562196E702912B3818C6A5B46E80D262442FDF29976621E5AF0D23) {
                               if ((Date.now() - commentDetails.commentOn) < 600000){
                                editButton = "<a class='btn btn-no-shadow btn-primary btn-xs btn-primary-ghost edit-btn' id='" + commentDetails._id + "'>Edit</a> · ";
                               }
@@ -61,20 +62,13 @@
                         complete: function () {
                             sentinel--;
                             if (!sentinel) {
-<<<<<<< HEAD
-                                $('.comment-a-comment').on('click', 'a', function () {
-                                    if (!isLoggedIn) {
-                                      console.log('not logged in');
-                                        //window.location.href = '/signin';
-=======
                                 $('.comment-a-comment').on('click', 'a', function() {
                                     var editOrComment = 'comment';
                                     if ($(this).hasClass("edit-btn")){
                                         editOrComment = 'edit';
                                     }
-                                    if (typeof user == "undefined" || !user) {
+                                    if (!isLoggedIn) {
                                         window.location.href = '/signin';
->>>>>>> b2f18a79
                                         return;
                                     }
                                     $(this).unbind('click');
@@ -125,24 +119,17 @@
                                         });
 
                                     };
+                                  // todo
                                     var submitCommentForEditToCommentHandler = function submitCommentForEditToCommentHandler() {
                                         $('#submit-comment-to-edit').unbind('click');
-                                        console.log('in comments.jade', originalStoryAuthorEmail);
-                                        
+
                                         $.ajax({
                                             type: "PUT",
                                             url: '/stories/comment/' + commentId + '/edit',
                                             data: {
                                                 associatedPost: commentId,
                                                 originalStoryLink: originalStoryLink,
-                                                originalStoryAuthorEmail: originalStoryAuthorEmail,
-                                                body: $('#comment-to-comment-textinput').val(),
-                                                author: {
-                                                    picture: user.profile.picture,
-                                                    userId: user._id,
-                                                    username: user.profile.username,
-                                                    email: user.email
-                                                }
+                                                body: $('#comment-to-comment-textinput').val()
                                             },
                                             dataType: "json",
                                             success: function (msg) {
