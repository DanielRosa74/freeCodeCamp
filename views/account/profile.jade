extends ../layout

block content
  .page-header
    h3 Profile Information
  form.form-horizontal(action='/account/profile', method='POST')
<<<<<<< HEAD
    .row
      .col-xs-10
        .form-group
          label.col-xs-2.control-label(for='email') Email
          .col-xs-4
            input.form-control(type='email', name='email', id='email', value='#{user.email}')
        .form-group
          label.col-xs-2.control-label(for='name') Name
          .col-xs-4
            input.form-control(type='text', name='name', id='name', value='#{user.profile.name}')
        .form-group
          label.col-xs-2.control-label(for='name') Gender
          .col-xs-4
            label.radio
              input(type='radio', checked=user.profile.gender=='male', name='gender', value='male', data-toggle='radio')
              | Male
            label.radio
              input(type='radio', checked=user.profile.gender=='female', name='gender', value='female', data-toggle='radio')
              | Female
        .form-group
          label.col-xs-2.control-label(for='location') Location
          .col-xs-4
            input.form-control(type='text', name='location', id='location', value='#{user.profile.location}')
        .form-group
          label.col-xs-2.control-label(for='website') Website
          .col-xs-4
            input.form-control(type='text', name='website', id='website', value='#{user.profile.website}')
        .form-group
          label.col-xs-2.control-label(for='gravatar') Gravatar
          .col-xs-4
            img(src="#{user.gravatar()}", class='profile', width='100', height='100')
        .form-group
          .col-xs-offset-2.col-xs-4
            button.btn.btn.btn-primary(type='submit')
              i.fa.fa-magnet
              | Update Profile
=======
    .form-group
      label.col-xs-2.control-label(for='email') Email
      .col-xs-4
        input.form-control(type='email', name='email', id='email', value='#{user.email}')
    .form-group
      label.col-xs-2.control-label(for='name') Name
      .col-xs-4
        input.form-control(type='text', name='name', id='name', value='#{user.profile.name}')
    .form-group
      label.col-xs-2.control-label(for='name') Gender
      .col-xs-4
        label.radio
          input(type='radio', checked=user.profile.gender=='male', name='gender', value='male', data-toggle='radio')
          | Male
        label.radio
          input(type='radio', checked=user.profile.gender=='female', name='gender', value='female', data-toggle='radio')
          | Female
    .form-group
      label.col-xs-2.control-label(for='location') Location
      .col-xs-4
        input.form-control(type='text', name='location', id='location', value='#{user.profile.location}')
    .form-group
      label.col-xs-2.control-label(for='website') Website
      .col-xs-4
        input.form-control(type='text', name='website', id='website', value='#{user.profile.website}')
    .form-group
        input.form-control(type='hidden', name='_csrf', value=token) 
    .form-group
      .col-xs-offset-2.col-xs-4
        button.btn.btn.btn-primary(type='submit') Update Profile
>>>>>>> c5199929




  .page-header
    h3 Change Password

  form.form-horizontal(action='/account/password', method='POST')
    .form-group
      label.col-xs-3.control-label(for='password') New Password
      .col-xs-4
        input.form-control(type='password', name='password', id='password')
    .form-group
      label.col-xs-3.control-label(for='confirmPassword') Confirm Password
      .col-xs-4
        input.form-control(type='password', name='confirmPassword', id='confirmPassword')
    .form-group
        input.form-control(type='hidden', name='_csrf', value=token) 
    .form-group
      .col-xs-offset-3.col-xs-4
        button.btn.btn.btn-primary(type='submit')
          i.fa.fa-keyboard-o
          | Change Password

  .page-header
    h3 Delete Account

  p You can delete your account, but keep in mind this action is irreversible.
  form(action='/account/delete', method='POST')
    button.btn.btn-danger(type='submit')
      i.fa.fa-trash-o
      | Delete my account

  .page-header
    h3 Linked Accounts

  if user.google
    p: a.text-danger(href='/account/unlink/google') Unlink your Google account
  else
    p: a(href='/auth/google') Link your Google account

  if user.facebook
    p: a.text-danger(href='/account/unlink/facebook') Unlink your Facebook account
  else
    p: a(href='/auth/facebook') Link your Facebook account

  if user.twitter
    p: a.text-danger(href='/account/unlink/twitter') Unlink your Twitter account
  else
    p: a(href='/auth/twitter') Link your Twitter account

  if user.github
    p: a.text-danger(href='/account/unlink/github') Unlink your GitHub account
  else
    p: a(href='/auth/github') Link your GitHub account<|MERGE_RESOLUTION|>--- conflicted
+++ resolved
@@ -3,45 +3,8 @@
 block content
   .page-header
     h3 Profile Information
+
   form.form-horizontal(action='/account/profile', method='POST')
-<<<<<<< HEAD
-    .row
-      .col-xs-10
-        .form-group
-          label.col-xs-2.control-label(for='email') Email
-          .col-xs-4
-            input.form-control(type='email', name='email', id='email', value='#{user.email}')
-        .form-group
-          label.col-xs-2.control-label(for='name') Name
-          .col-xs-4
-            input.form-control(type='text', name='name', id='name', value='#{user.profile.name}')
-        .form-group
-          label.col-xs-2.control-label(for='name') Gender
-          .col-xs-4
-            label.radio
-              input(type='radio', checked=user.profile.gender=='male', name='gender', value='male', data-toggle='radio')
-              | Male
-            label.radio
-              input(type='radio', checked=user.profile.gender=='female', name='gender', value='female', data-toggle='radio')
-              | Female
-        .form-group
-          label.col-xs-2.control-label(for='location') Location
-          .col-xs-4
-            input.form-control(type='text', name='location', id='location', value='#{user.profile.location}')
-        .form-group
-          label.col-xs-2.control-label(for='website') Website
-          .col-xs-4
-            input.form-control(type='text', name='website', id='website', value='#{user.profile.website}')
-        .form-group
-          label.col-xs-2.control-label(for='gravatar') Gravatar
-          .col-xs-4
-            img(src="#{user.gravatar()}", class='profile', width='100', height='100')
-        .form-group
-          .col-xs-offset-2.col-xs-4
-            button.btn.btn.btn-primary(type='submit')
-              i.fa.fa-magnet
-              | Update Profile
-=======
     .form-group
       label.col-xs-2.control-label(for='email') Email
       .col-xs-4
@@ -68,13 +31,16 @@
       .col-xs-4
         input.form-control(type='text', name='website', id='website', value='#{user.profile.website}')
     .form-group
-        input.form-control(type='hidden', name='_csrf', value=token) 
+      label.col-xs-2.control-label(for='gravatar') Gravatar
+      .col-xs-4
+        img(src="#{user.gravatar()}", class='profile', width='100', height='100')
+    .form-group
+      input.form-control(type='hidden', name='_csrf', value=token)
     .form-group
       .col-xs-offset-2.col-xs-4
-        button.btn.btn.btn-primary(type='submit') Update Profile
->>>>>>> c5199929
-
-
+        button.btn.btn.btn-primary(type='submit')
+          i.fa.fa-magnet
+          | Update Profile
 
 
   .page-header
