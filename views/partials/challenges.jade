--- conflicted
+++ resolved
@@ -4,50 +4,21 @@
         ol(start='0')
             h4 Web Design
             li
-                a(href="/challenges/0", class="#{ cc[0] > 0 ? 'strikethrough' : '' }") A One-minute Introduction to Free Code Camp
+                a(href="/challenges/0", class="#{ cc.indexOf(0) > -1 ? 'strikethrough' : '' }") A One-minute Introduction to Free Code Camp
                 | &nbsp; (1 min)
             li
-<<<<<<< HEAD
-                a(href="/challenges/1", class="#{ cc[1] > 0 ? 'strikethrough' : '' }") Enter the Free Code Camp Chat Room
-                | &nbsp; (5 mins)
-=======
                 a(href="/challenges/1", class="#{ cc.indexOf(1) > -1 ? 'strikethrough' : '' }") Enter the Free Code Camp Chat Room
                 | &nbsp; (10 mins)
->>>>>>> 711904d1
             li
-                a(href="/challenges/2", class="#{ cc[2] > 0 ? 'strikethrough' : '' }") Create a Website and Deploy it to the Internet
+                a(href="/challenges/2", class="#{ cc.indexOf(2) > -1 ? 'strikethrough' : '' }") Create a Website and Deploy it to the Internet
                 | &nbsp; (5 mins)
             li
-                a(href="/challenges/3", class="#{ cc[3] > 0 ? 'strikethrough' : '' }") Install Github's Atom Text Editor
+                a(href="/challenges/3", class="#{ cc.indexOf(3) > -1 ? 'strikethrough' : '' }") Install Github's Atom Text Editor
                 | &nbsp; (5 mins)
             li
-                a(href="/challenges/4", class="#{ cc[4] > 0 ? 'strikethrough' : '' }") Modify and Redeploy Your Website
+                a(href="/challenges/4", class="#{ cc.indexOf(4) > -1 ? 'strikethrough' : '' }") Modify and Redeploy Your Website
                 | &nbsp; (5 mins)
             li
-<<<<<<< HEAD
-                a(href="/challenges/5", class="#{ cc[6] > 0 ? 'strikethrough' : '' }") Add Dynamic Content to your Website
-                | &nbsp; (10 mins)
-            li
-                a(href="/challenges/6", class="#{ cc[7] > 0 ? 'strikethrough' : '' }") Codecademy's HTML & CSS track
-                | &nbsp; (7 hrs)
-            li
-                a(href="/challenges/7", class="#{ cc[8] > 0 ? 'strikethrough' : '' }") Experiment with HTML and CSS in CodePen
-                | &nbsp; (10 mins)
-            li
-                a(href="/challenges/8", class="#{ cc[9] > 0 ? 'strikethrough' : '' }") Code School's Try jQuery
-                | &nbsp; (4 hrs)
-            li
-                a(href="/challenges/9", class="#{ cc[10] > 0 ? 'strikethrough' : '' }") jQuery Exercises
-                | &nbsp; (3 hrs)
-            li
-                a(href="/challenges/10", class="#{ cc[11] > 0 ? 'strikethrough' : '' }") Code School's Discover DevTools
-                | &nbsp; (2 hrs)
-            li
-                a(href="/challenges/11", class="#{ cc[12] > 0 ? 'strikethrough' : '' }") Customize Bootstrap with Bootswatch
-                | &nbsp; (10 mins)
-            li
-                a(href="/challenges/12", class="#{ cc[13] > 0 ? 'strikethrough' : '' }") Inject Life with CSS Transformations
-=======
                 a(href="/challenges/5", class="#{ cc.indexOf(5) > -1 ? 'strikethrough' : '' }") Add Dynamic Content to your Website
                 | &nbsp; (10 mins)
             li
@@ -73,49 +44,9 @@
                 | &nbsp; (10 mins)
             li
                 a(href="/challenges/13", class="#{ cc.indexOf(13) > -1 ? 'strikethrough' : '' }") Inject Life with CSS Transformations
->>>>>>> 711904d1
                 | &nbsp; (15 mins)
             h4 Computer Science and JavaScript
             li
-<<<<<<< HEAD
-                a(href="/challenges/13", class="#{ cc[14] > 0 ? 'strikethrough' : '' }") Codecademy's JavaScript track
-                | &nbsp; (10 hrs)
-            li
-                a(href="/challenges/14", class="#{ cc[16] > 0 ? 'strikethrough' : '' }") Stanford's Introduction to Computer Science
-                | &nbsp; (24 hrs)
-            li
-                a(href="/challenges/15", class="#{ cc[15] > 0 ? 'strikethrough' : '' }") Get Help The Hacker Way with RSAP
-                | &nbsp; (30 mins)
-            li
-                a(href="/challenges/16", class="#{ cc[17] > 0 ? 'strikethrough' : '' }") Learn Regular Expressions
-                | &nbsp; (1 hr)
-            li
-                a(href="/challenges/17", class="#{ cc[5] > 0 ? 'strikethrough' : '' }") Start Your First Pair Programming Session
-                | &nbsp; (30 mins | Pair)
-            li
-                a(href="/challenges/18", class="#{ cc[17] > 0 ? 'strikethrough' : '' }") Easy Algorithm Scripting Challenges on Coderbyte
-                | &nbsp; (15 hrs | Pair)
-            li
-                a(href="/challenges/19", class="#{ cc[18] > 0 ? 'strikethrough' : '' }") Stanford's Relational Databases Mini-course
-                | &nbsp; (1 hr)
-            li
-                a(href="/challenges/20", class="#{ cc[19] > 0 ? 'strikethrough' : '' }") Stanford's SQL Mini-course
-                | &nbsp; (4 hrs | Pair)
-            li
-                a(href="/challenges/21", class="#{ cc[20] > 0 ? 'strikethrough' : '' }") Stanford's JSON Mini-course
-                | &nbsp; (1 hrs | Pair)
-            li
-                a(href="/challenges/22", class="#{ cc[21] > 0 ? 'strikethrough' : '' }") Medium Algorithm Scripting Challenges on Coderbyte
-                | &nbsp; (15 hrs | Pair)
-            li
-                a.disabled(href="/challenges/23", class="#{ cc[22] > 0 ? 'strikethrough' : '' }") Build an Interview Question Machine
-                | &nbsp; (5 hrs | Pair)
-            li
-                a.disabled(href="/challenges/24", class="#{ cc[23] > 0 ? 'strikethrough' : '' }") Build a Text-based Adventure
-                | &nbsp; (5 hrs | Pair)
-            li
-                a.disabled(href="/challenges/25", class="#{ cc[24] > 0 ? 'strikethrough' : '' }") Hard Algorithm Scripting Challenges on Coderbyte
-=======
                 a(href="/challenges/14", class="#{ cc.indexOf(14) > -1 ? 'strikethrough' : '' }") Codecademy's JavaScript track
                 | &nbsp; (10 hrs)
             li
@@ -153,58 +84,9 @@
                 | &nbsp; (5 hrs | Pair)
             li
                 a.disabled(href="/challenges/26", class="#{ cc.indexOf(26) > -1 ? 'strikethrough' : '' }") Hard Algorithm Scripting Challenges on Coderbyte
->>>>>>> 711904d1
                 | &nbsp; (15 hrs | Pair)
             h4 Full Stack JavaScript Development
             li
-<<<<<<< HEAD
-                a.disabled(href="/challenges/26", class="#{ cc[25] > 0 ? 'strikethrough' : '' }") Code School's Try Git
-                | &nbsp; (30 mins)
-            li
-                a.disabled(href="/challenges/27", class="#{ cc[26] > 0 ? 'strikethrough' : '' }") Install Node.js
-                | &nbsp; (1 hr)
-            li
-                a.disabled(href="/challenges/28", class="#{ cc[27] > 0 ? 'strikethrough' : '' }") Clone a Github Repo
-                | &nbsp; (15 mins)
-            li
-                a.disabled(href="/challenges/29", class="#{ cc[28] > 0 ? 'strikethrough' : '' }") Deploy an app to Heroku
-                | &nbsp; (15 mins)
-            li
-                a.disabled(href="/challenges/30", class="#{ cc[29] > 0 ? 'strikethrough' : '' }") Code School's Real-time web with Node.JS
-                | &nbsp; (5 hrs)
-            li
-                a.disabled(href="/challenges/31", class="#{ cc[30] > 0 ? 'strikethrough' : '' }") Try MongoDB
-                | &nbsp; (30 mins)
-            li
-                a.disabled(href="/challenges/32", class="#{ cc[31] > 0 ? 'strikethrough' : '' }") Explore your Network with the LinkedIn API
-                | &nbsp; (1 hr)
-            li
-                a.disabled(href="/challenges/33", class="#{ cc[32] > 0 ? 'strikethrough' : '' }") Build your first API
-                | &nbsp; (10 hrs | Pair)
-            li
-                a.disabled(href="/challenges/34", class="#{ cc[33] > 0 ? 'strikethrough' : '' }") Aggregate Data with Chron Jobs and Screen Scraping
-                | &nbsp; (10 hrs | Pair)
-            li
-                a.disabled(href="/challenges/35", class="#{ cc[34] > 0 ? 'strikethrough' : '' }") Code School's Shaping up with Angular.JS
-                | &nbsp; (5 hrs)
-            li
-                a.disabled(href="/challenges/36", class="#{ cc[35] > 0 ? 'strikethrough' : '' }") Reverse Engineer SnapChat
-                | &nbsp; (50 hrs | Pair)
-            li
-                a.disabled(href="/challenges/37", class="#{ cc[36] > 0 ? 'strikethrough' : '' }") Reverse Engineer Reddit
-                | &nbsp; (50 hrs | Pair)
-            li
-                a.disabled(href="/challenges/38", class="#{ cc[37] > 0 ? 'strikethrough' : '' }") Reverse Engineer Pintrest
-                | &nbsp; (50 hrs | Pair)
-            li
-                a.disabled(href="/challenges/39", class="#{ cc[38] > 0 ? 'strikethrough' : '' }") Help a Nonprofit: Team Project
-                | &nbsp; (150 hrs | Pair)
-            li
-                a.disabled(href="/challenges/40", class="#{ cc[39] > 0 ? 'strikethrough' : '' }") Help a Nonprofit: Solo Project
-                | &nbsp; (150 hrs | Pair)
-            li
-                a.disabled(href="/challenges/41", class="#{ cc[40] > 0 ? 'strikethrough' : '' }") Crack the Coding Interview
-=======
                 a.disabled(href="/challenges/27", class="#{ cc.indexOf(27) > -1 ? 'strikethrough' : '' }") Code School's Try Git
                 | &nbsp; (30 mins)
             li
@@ -251,5 +133,4 @@
                 | &nbsp; (150 hrs | Pair)
             li
                 a.disabled(href="/challenges/42", class="#{ cc.indexOf(42) > -1 ? 'strikethrough' : '' }") Crack the Coding Interview
->>>>>>> 711904d1
                 | &nbsp; (5 hrs)