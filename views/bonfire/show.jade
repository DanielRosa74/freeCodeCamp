--- conflicted
+++ resolved
@@ -135,7 +135,6 @@
                     - else
                         a.animated.fadeIn.btn.btn-lg.signup-btn.btn-block(href='/login') Sign in so you can save your progress
 
-<<<<<<< HEAD
     #all-bonfires-dialog.modal(tabindex='-1')
         .modal-dialog.animated.fadeInUp.fast-animation
             .modal-content
@@ -143,7 +142,6 @@
                     a.close.closing-x(href='#', data-dismiss='modal', aria-hidden='true') ×
                 .modal-body
                     include ../partials/bonfires
-=======
     script.
         $.ajax({
             url: 'https://api-ssl.bitly.com/v3/shorten?access_token=75e7931a19befaafcf108021b6d597e554b2c5c3&longUrl=http%3A%2F%2Ffreecodecamp.com%2Fbonfires%2F' + dashed + '&format=txt'
@@ -155,5 +153,3 @@
                     $('.btn-twitter').attr('href', url);
                 }
         );
-
->>>>>>> 38330532
