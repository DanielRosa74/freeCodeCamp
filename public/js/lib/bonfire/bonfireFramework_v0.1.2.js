var widgets = [];
var myCodeMirror = CodeMirror.fromTextArea(document.getElementById("codeEditor"), {
    lineNumbers: true,
    mode: "javascript",
    theme: 'monokai',
    runnable: true,
    lint: true,
    matchBrackets: true,
    autoCloseBrackets: true,
    scrollbarStyle: 'null',
    lineWrapping: true,
    gutters: ["CodeMirror-lint-markers"],
    onKeyEvent: doLinting
});
var editor = myCodeMirror;
editor.setSize("100%", "auto");

// Hijack tab key to enter two spaces intead
editor.setOption("extraKeys", {
<<<<<<< HEAD
    Tab: function(mc) {
        var spaces = Array(mc.getOption("indentUnit") + 1).join(" ");
        mc.replaceSelection(spaces);
=======
    Tab: function(cm) {
        if (cm.somethingSelected()){
            cm.indentSelection("add");
        } else {
            var spaces = Array(cm.getOption("indentUnit") + 1).join(" ");
            cm.replaceSelection(spaces);
        }
    },
    "Shift-Tab": function(cm) {
        if (cm.somethingSelected()){
            cm.indentSelection("subtract");
        } else {
            var spaces = Array(cm.getOption("indentUnit") + 1).join(" ");
            cm.replaceSelection(spaces);
        }
>>>>>>> 191e3847
    },



    "Ctrl-Enter": function() {
        bonfireExecute();
        return false;
    }
});



var attempts = 0;
if (attempts) {
    attempts = 0;
}

// Default value for editor if one isn't provided in (i.e. a challenge)
var nonChallengeValue = '/*Welcome to Bonfire, Free Code Camp\'s future CoderByte replacement.\n' +
    'Please feel free to use Bonfire as an in-browser playground and linting tool.\n' +
    'Note that you can also write tests using Chai.js by using the keywords assert and expect */\n\n' +
    'function test() {\n' +
    '  assert(2 !== 3, "2 is not equal to 3");\n' +
    '  return [1,2,3].map(function(elem) {\n' +
    '    return elem * elem;\n' +
    '  });\n' +
    '}\n' +
    'expect(test()).to.be.a("array");\n\n' +
    'assert.deepEqual(test(), [1,4,9]);\n\n' +
    'var foo = test();\n' +
    'foo.should.be.a("array");\n\n' +
    'test();\n';

var codeOutput = CodeMirror.fromTextArea(document.getElementById("codeOutput"), {
    lineNumbers: false,
    mode: "text",
    theme: 'monokai',
    readOnly: 'nocursor',
    lineWrapping: true
});

codeOutput.setValue('/**\n' +
' * Your output will go here.\n' + ' * Console.log() -type statements\n' +
' * will appear in your browser\'s\n' + ' * DevTools JavaScript console.\n' +
' */');
codeOutput.setSize("100%", "100%");
var info = editor.getScrollInfo();
var after = editor.charCoords({line: editor.getCursor().line + 1, ch: 0}, "local").top;
if (info.top + info.clientHeight < after)
    editor.scrollTo(null, after - info.clientHeight + 3);

var editorValue;


var challengeSeed = challengeSeed || null;
var tests = tests || [];


if (challengeSeed !== null) {
    editorValue = challengeSeed;
} else {
    editorValue = nonChallengeValue;
}


myCodeMirror.setValue(editorValue);

function doLinting () {
    editor.operation(function () {
        for (var i = 0; i < widgets.length; ++i)
            editor.removeLineWidget(widgets[i]);
        widgets.length = 0;
        JSHINT(editor.getValue());
        for (var i = 0; i < JSHINT.errors.length; ++i) {
            var err = JSHINT.errors[i];
            if (!err) continue;
            var msg = document.createElement("div");
            var icon = msg.appendChild(document.createElement("span"));
            icon.innerHTML = "!!";
            icon.className = "lint-error-icon";
            msg.appendChild(document.createTextNode(err.reason));
            msg.className = "lint-error";
            widgets.push(editor.addLineWidget(err.line - 1, msg, {
                coverGutter: false,
                noHScroll: true
            }));
        }
    });
};

$('#submitButton').on('click', function () {
    bonfireExecute();
});

function bonfireExecute() {
    attempts++;
    ga('send', 'event',  'Bonfire', 'ran-code', challengeName);
    userTests= null;
    $('#codeOutput').empty();
    var userJavaScript = myCodeMirror.getValue();
    userJavaScript = removeComments(userJavaScript);
    userJavaScript = scrapeTests(userJavaScript);
    // simple fix in case the user forgets to invoke their function

    submit(userJavaScript, function(cls, message) {
        if (cls) {
            codeOutput.setValue(message.error);
            runTests('Error', null);
        } else {
            codeOutput.setValue(message.output);
            message.input = removeLogs(message.input);
            runTests(null, message);
        }
    });
}


var userTests;
var testSalt = Math.random();


var scrapeTests = function(userJavaScript) {

    // insert tests from mongo
    for (var i = 0; i < tests.length; i++) {
        userJavaScript += '\n' + tests[i];
    }

    var counter = 0;
    var regex = new RegExp(/(expect(\s+)?\(.*\;)|(assert(\s+)?\(.*\;)|(assert\.\w.*\;)|(.*\.should\..*\;)/);
    var match = regex.exec(userJavaScript);
    while (match != null) {
        var replacement = '//' + counter + testSalt;
        userJavaScript = userJavaScript.substring(0, match.index) + replacement + userJavaScript.substring(match.index + match[0].length);

        if (!userTests) {
            userTests= [];
        }
        userTests.push({"text": match[0], "line": counter, "err": null});
        counter++;
        match = regex.exec(userJavaScript);
    }

    return userJavaScript;
};

function removeComments(userJavaScript) {
    var regex = new RegExp(/(\/\*[^(\*\/)]*\*\/)|\/\/[^\n]*/g);
    return userJavaScript.replace(regex, '');
}

function removeLogs(userJavaScript) {
    return userJavaScript.replace(/(console\.[\w]+\s*\(.*\;)/g, '');
}

var pushed = false;
var createTestDisplay = function() {
    if (pushed) {
        userTests.pop();
    }
    for (var i = 0; i < userTests.length;i++) {
        var test = userTests[i];
        var testDoc = document.createElement("div");
        if (test.err != null) {
            $(testDoc)
                .html("<div class='row'><div class='col-xs-1 text-center'><i class='ion-close-circled big-error-icon'></i></div><div class='col-xs-11 test-output wrappable'>" + test.text + "</div><div class='col-xs-11 test-output wrappable'>" + test.err + "</div></div><div class='ten-pixel-break'/>")
                .prependTo($('#testSuite'))
        } else {
            $(testDoc)
                .html("<div class='row'><div class='col-xs-1 text-center'><i class='ion-checkmark-circled big-success-icon'></i></div><div class='col-xs-11 test-output test-vertical-center wrappable'>" + test.text + "</div></div><div class='ten-pixel-break'/>")
                .appendTo($('#testSuite'));
        }
    };
};
var assert = chai.assert;
var expect = chai.expect;
var should = chai.should();

var reassembleTest = function(test, data) {
    var lineNum = test.line;
    var regexp = new RegExp("\/\/" + lineNum + testSalt);
    return data.input.replace(regexp, test.text);
};

var runTests = function(err, data) {
    var allTestsPassed = true;
    pushed = false;
    $('#testSuite').children().remove();
    if (err && userTests.length > 0) {
        userTests= [{text:"Program Execution Failure", err: "No user tests were run."}];
        createTestDisplay();
    } else if (userTests) {
        userTests.push(false);
        pushed = true;
        userTests.forEach(function(test, ix, arr){
            try {
                if (test) {
                    var output = eval(reassembleTest(test, data));
                }
            } catch(error) {
                allTestsPassed = false;
                arr[ix].err = error.name + ":" + error.message;
            } finally {
                if (!test) {
                    createTestDisplay();
                }
            }
        });

        if (allTestsPassed) {
            allTestsPassed = false;
            showCompletion();
        }

    }
};

function showCompletion() {
    var time = Math.floor(Date.now() / 1000) - started;
    ga('send', 'event',  'Challenge', 'solved', challengeName + ', Time: ' + time +', Attempts: ' + attempts);
    $('#complete-bonfire-dialog').modal('show');
    $('#complete-bonfire-dialog').keydown(function(e) {
        if (e.ctrlKey && e.keyCode == 13) {
            $('.next-bonfire-button').click();
        }
    });
}<|MERGE_RESOLUTION|>--- conflicted
+++ resolved
@@ -17,11 +17,6 @@
 
 // Hijack tab key to enter two spaces intead
 editor.setOption("extraKeys", {
-<<<<<<< HEAD
-    Tab: function(mc) {
-        var spaces = Array(mc.getOption("indentUnit") + 1).join(" ");
-        mc.replaceSelection(spaces);
-=======
     Tab: function(cm) {
         if (cm.somethingSelected()){
             cm.indentSelection("add");
@@ -37,7 +32,6 @@
             var spaces = Array(cm.getOption("indentUnit") + 1).join(" ");
             cm.replaceSelection(spaces);
         }
->>>>>>> 191e3847
     },
 
 
