--- conflicted
+++ resolved
@@ -447,7 +447,6 @@
   $('#complete-courseware-dialog').modal('show');
   $('#complete-courseware-dialog .modal-header').click();
 
-<<<<<<< HEAD
   $('#complete-courseware-dialog').keyup(function(e) {
     // ctrl + enter
     if (e.ctrlKey && e.keyCode === 13) {
@@ -455,8 +454,6 @@
     }
   });
 
-=======
->>>>>>> d3e77f12
   $('#submit-challenge').click(function(e) {
     e.preventDefault();
 
