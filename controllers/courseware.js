--- conflicted
+++ resolved
@@ -27,12 +27,6 @@
             return elem;
         }
     });
-<<<<<<< HEAD
-=======
-    req.user.save(function(err) {
-        if (err) return next(err);
-    });
->>>>>>> c17ff59a
 
     req.user.save(function(err) {
         if (err) {
@@ -58,7 +52,7 @@
         });
     });
 
-    
+
 };
 
 exports.returnIndividualCourseware = function(req, res, next) {
