--- conflicted
+++ resolved
@@ -162,12 +162,9 @@
   "compliments": [
     "Over the top!",
     "Down the rabbit hole we go!",
-<<<<<<< HEAD
     "Well, isn't that special!",
     "Somewhere over the rainbow!",
-=======
     "Follow the white rabbit!",
->>>>>>> a487e8c7
     "Eye of the tiger!",
     "Run, Forest, run!",
     "Welcome to the Rock!",
