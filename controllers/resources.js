--- conflicted
+++ resolved
@@ -150,7 +150,21 @@
     });
   },
 
-<<<<<<< HEAD
+  trelloCalls: function(req, res, next) {
+      request('https://trello.com/1/boards/BA3xVpz9/cards?key=' + secrets.trello.key, function(err, status, trello) {
+          if (err) { return next(err); }
+          trello = (status && status.statusCode == 200) ? (JSON.parse(trello)) : "Can't connect to to Trello";
+          res.end(JSON.stringify(trello));
+      });
+  },
+  bloggerCalls: function(req, res, next) {
+      request('https://www.googleapis.com/blogger/v3/blogs/2421288658305323950/posts?key=' + secrets.blogger.key, function (err, status, blog) {
+          if (err) { return next(err); }
+          blog = (status && status.statusCode == 200) ? JSON.parse(blog) : "Can't connect to Blogger";
+          res.end(JSON.stringify(blog));
+      });
+  },
+
   githubCalls: function(req, res) {
     var githubHeaders = {headers: {'User-Agent': 'Mozilla/5.0 (Macintosh; Intel Mac OS X 10_8_2) AppleWebKit/537.36 (KHTML, like Gecko) Chrome/29.0.1521.3 Safari/537.36'}, port:80 };
     request('https://api.github.com/repos/freecodecamp/freecodecamp/pulls?client_id=' + secrets.github.clientID + '&client_secret=' + secrets.github.clientSecret, githubHeaders, function(err, status1, pulls) {
@@ -179,29 +193,6 @@
       for (var key in challengesHash) {
         if (challengesHash[key] > 0) {
           req.user.progressTimestamps.push(challengesHash[key]);
-=======
-    trelloCalls: function(req, res, next) {
-        request('https://trello.com/1/boards/BA3xVpz9/cards?key=' + secrets.trello.key, function(err, status, trello) {
-            if (err) { return next(err); }
-            trello = (status && status.statusCode == 200) ? (JSON.parse(trello)) : "Can't connect to to Trello";
-            res.end(JSON.stringify(trello));
-        });
-    },
-    bloggerCalls: function(req, res, next) {
-        request('https://www.googleapis.com/blogger/v3/blogs/2421288658305323950/posts?key=' + secrets.blogger.key, function (err, status, blog) {
-            if (err) { return next(err); }
-            blog = (status && status.statusCode == 200) ? JSON.parse(blog) : "Can't connect to Blogger";
-            res.end(JSON.stringify(blog));
-        });
-    },
-
-    about: function(req, res, next) {
-        if (req.user) {
-            if (!req.user.profile.picture || req.user.profile.picture === "https://s3.amazonaws.com/freecodecamp/favicons/apple-touch-icon-180x180.png") {
-                req.user.profile.picture = "https://s3.amazonaws.com/freecodecamp/camper-image-placeholder.png";
-                req.user.save();
-            }
->>>>>>> 47d0d8e0
         }
       }
 
