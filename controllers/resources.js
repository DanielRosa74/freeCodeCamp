var async = require('async'),
    User = require('../models/User'),
    Challenge = require('./../models/Challenge'),
    Bonfire = require('./../models/Bonfire'),
    Story = require('./../models/Story'),
    Comment = require('./../models/Comment'),
    resources = require('./resources.json'),
    steps = resources.steps,
    secrets = require('./../config/secrets'),
    bonfires = require('../seed_data/bonfires.json'),
    coursewares = require('../seed_data/coursewares.json'),
    moment = require('moment'),
    https = require('https'),
    debug = require('debug')('freecc:cntr:resources'),
    cheerio = require('cheerio'),
    request = require('request'),
    R = require('ramda');

/**
 * GET /
 * Resources.
 */

module.exports = {
    privacy: function privacy(req, res) {
        res.render('resources/privacy', {
            title: 'Privacy'
        });
    },

<<<<<<< HEAD
=======
    sitemap: function sitemap(req, res, next) {
        var appUrl = 'http://www.freecodecamp.com';
        var now = moment(new Date()).format('YYYY-MM-DD');

        User.find({'profile.username': {'$ne': '' }}, function(err, users) {
            if (err) {
                debug('User err: ', err);
                return next(err);
            }
            Challenge.find({}, function (err, challenges) {
                if (err) {
                    debug('User err: ', err);
                    return next(err);
                }
                Bonfire.find({}, function (err, bonfires) {
                    if (err) {
                        debug('User err: ', err);
                        return next(err);
                    }
                    Story.find({}, function (err, stories) {
                        if (err) {
                            debug('User err: ', err);
                            return next(err);
                        }
                        res.header('Content-Type', 'application/xml');
                        res.render('resources/sitemap', {
                            appUrl: appUrl,
                            now: now,
                            users: users,
                            challenges: challenges,
                            bonfires: bonfires,
                            stories: stories
                        });
                    });
                });
            });
        });
    },

>>>>>>> 5e97c678
    deployAWebsite: function deployAWebsite(req, res) {
        res.render('resources/deploy-a-website', {
            title: 'Deploy a Dynamic Website in 7 Minutes'
        });
    },

    chat: function chat(req, res) {
        res.render('resources/chat', {
            title: "Enter Free Code Camp's Chat Rooms"
        });
    },

    nonprofitProjectInstructions: function nonprofitProjectInstructions(req, res) {
        res.render('resources/nonprofit-project-instructions', {
            title: 'Nonprofit Project Instructions'
        });
    },

    gmailShortcuts: function gmailShortcuts(req, res) {
        res.render('resources/gmail-shortcuts', {
            title: 'These Gmail Shortcuts will save you Hours'
        });
    },

    guideToOurNonprofitProjects: function guideToOurNonprofitProjects(req, res) {
        res.render('resources/guide-to-our-nonprofit-projects', {
            title: 'A guide to our Nonprofit Projects'
        });
    },

    controlShortcuts: function controlShortcuts(req, res) {
        res.render('resources/control-shortcuts', {
            title: 'These Control Shortcuts will save you Hours'
        });
    },

    chromebook: function chromebook(req, res) {
        res.render('resources/chromebook', {
            title: 'Win a Chromebook'
        });
    },

    jqueryExercises: function jqueryExercises(req, res) {
        res.render('resources/jquery-exercises', {
            title: 'jQuery Exercises'
        });
    },

    livePairProgramming: function(req, res) {
        res.render('resources/live-pair-programming', {
            title: 'Live Pair Programming'
        });
    },

    installScreenHero: function(req, res) {
        res.render('resources/install-screenhero', {
            title: 'Install ScreenHero'
        });
    },

    javaScriptInYourInbox: function(req, res) {
        res.render('resources/javascript-in-your-inbox', {
            title: 'JavaScript in your Inbox'
        });
    },

    nodeSchoolChallenges: function(req, res) {
        res.render('resources/nodeschool-challenges', {
            title: 'NodeSchool Challenges'
        });
    },

    githubCalls: function(req, res) {
        var githubHeaders = {headers: {'User-Agent': 'Mozilla/5.0 (Macintosh; Intel Mac OS X 10_8_2) AppleWebKit/537.36 (KHTML, like Gecko) Chrome/29.0.1521.3 Safari/537.36'}, port:80 };
        request('https://api.github.com/repos/freecodecamp/freecodecamp/pulls?client_id=' + secrets.github.clientID + '&client_secret=' + secrets.github.clientSecret, githubHeaders, function(err, status1, pulls) {
            pulls = pulls ? Object.keys(JSON.parse(pulls)).length : "Can't connect to github";
            request('https://api.github.com/repos/freecodecamp/freecodecamp/issues?client_id=' + secrets.github.clientID + '&client_secret=' + secrets.github.clientSecret, githubHeaders, function (err, status2, issues) {
                issues = ((pulls === parseInt(pulls)) && issues) ? Object.keys(JSON.parse(issues)).length - pulls : "Can't connect to GitHub";
                res.send({"issues": issues, "pulls" : pulls});
            });
        });
    },



    trelloCalls: function(req, res, next) {
        request('https://trello.com/1/boards/BA3xVpz9/cards?key=' + secrets.trello.key, function(err, status, trello) {
            if (err) { return next(err); }
            trello = (status && status.statusCode == 200) ? (JSON.parse(trello)).length : "Can't connect to to Trello";
            res.send({"trello": trello});
        });
    },
    bloggerCalls: function(req, res, next) {
        request('https://www.googleapis.com/blogger/v3/blogs/2421288658305323950/posts?key=' + secrets.blogger.key, function (err, status, blog) {
            if (err) { return next(err); }
            blog = (status && status.statusCode == 200) ? JSON.parse(blog) : '';
            res.send({
                blog1Title: blog ? blog["items"][0]["title"] : "Can't connect to Blogger",
                blog1Link: blog ? blog["items"][0]["url"] : "http://blog.freecodecamp.com",
                blog2Title: blog ? blog["items"][1]["title"] : "Can't connect to Blogger",
                blog2Link: blog ? blog["items"][1]["url"] : "http://blog.freecodecamp.com",
                blog3Title: blog ? blog["items"][2]["title"] : "Can't connect to Blogger",
                blog3Link: blog ? blog["items"][2]["url"] : "http://blog.freecodecamp.com",
                blog4Title: blog ? blog["items"][3]["title"] : "Can't connect to Blogger",
                blog4Link: blog ? blog["items"][3]["url"] : "http://blog.freecodecamp.com",
                blog5Title: blog ? blog["items"][4]["title"] : "Can't connect to Blogger",
                blog5Link: blog ? blog["items"][4]["url"] : "http://blog.freecodecamp.com"
            });
        });
    },

    about: function(req, res, next) {
        if (req.user) {
            if (!req.user.profile.picture || req.user.profile.picture === "https://s3.amazonaws.com/freecodecamp/favicons/apple-touch-icon-180x180.png") {
                req.user.profile.picture = "https://s3.amazonaws.com/freecodecamp/camper-image-placeholder.png";
                req.user.save();
            }
        }
        var date1 = new Date("10/15/2014");
        var date2 = new Date();
        var progressTimestamps = req.user.progressTimestamps;
        var now = Date.now() / 1000 | 0;
        if (req.user.pointsNeedMigration) {
            var challengesHash = req.user.challengesHash;
            for(var key in challengesHash) {
                if (challengesHash[key] > 0) {
                    req.user.progressTimestamps.push(challengesHash[key]);
                }
            }
            req.user.pointsNeedMigration = false;
            req.user.save();
        }
        if (progressTimestamps[progressTimestamps.length - 1] <= (now - 43200)) {
            req.user.progressTimestamps.push(now);
        }
        var timeDiff = Math.abs(date2.getTime() - date1.getTime());
        var daysRunning = Math.ceil(timeDiff / (1000 * 3600 * 24));
        var announcements = resources.announcements;
        function numberWithCommas(x) {
            return x.toString().replace(/\B(?=(\d{3})+(?!\d))/g, ",");
        }
        User.count({}, function (err, c3) {
            if (err) {
                debug('User err: ', err);
                return next(err);
            }
            User.count({'points': {'$gt': 53}}, function (err, all) {
                if (err) {
                    debug('User err: ', err);
                    return next(err);
                }

                res.render('resources/learn-to-code', {
                    title: 'About Free Code Camp and Our Team of Volunteers',
                    daysRunning: daysRunning,
                    c3: numberWithCommas(c3),
                    all: all,
                    announcements: announcements
                });
            });
        });
    },

    randomPhrase: function() {
        var phrases = resources.phrases;
        return phrases[Math.floor(Math.random() * phrases.length)];
    },

    randomVerb: function() {
        var verbs = resources.verbs;
        return verbs[Math.floor(Math.random() * verbs.length)];
    },

    randomCompliment: function() {
        var compliments = resources.compliments;
        return compliments[Math.floor(Math.random() * compliments.length)];
    },

    allBonfireIds: function() {
        return bonfires.map(function(elem) {
            return {
                _id: elem._id,
                difficulty: elem.difficulty
            }
        })
        .sort(function(a, b) {
            return a.difficulty - b.difficulty;
        })
        .map(function(elem) {
            return elem._id;
        });
    },
    allBonfireNames: function() {
        return bonfires.map(function(elem) {
            return {
                name: elem.name,
                difficulty: elem.difficulty,
                _id: elem._id
            }
        })
        .sort(function(a, b) {
            return a.difficulty - b.difficulty;
        })
        .map (function(elem) {
            return {
                name : elem.name,
                _id: elem._id
            }
        });
    },

    allCoursewareIds: function() {
        return coursewares.map(function(elem) {
            return {
                _id: elem._id,
                difficulty: elem.difficulty
            };
        })
            .sort(function(a, b) {
                return a.difficulty - b.difficulty;
            })
            .map(function(elem) {
                return elem._id;
            });
    },
    allCoursewareNames: function() {
        return coursewares.map(function(elem) {
            return {
                name: elem.name,
<<<<<<< HEAD
                difficulty: elem.difficulty,
                _id: elem._id
            }
=======
                difficulty: elem.difficulty
            };
>>>>>>> 5e97c678
        })
            .sort(function(a, b) {
                return a.difficulty - b.difficulty;
            })
            .map (function(elem) {
            return {
                name : elem.name,
                _id: elem._id
            }
        });
    },
    whichEnvironment: function() {
        return process.env.NODE_ENV;
    },
    getURLTitle: function(url, callback) {
        debug('got url in meta scraping function', url);
        (function () {
            var result = {title: '', image: '', url: '', description: ''};
            request(url, function (error, response, body) {
                if (!error && response.statusCode === 200) {
                    var $ = cheerio.load(body);
                    var metaDescription = $("meta[name='description']");
                    var metaImage =  $("meta[property='og:image']");
                    var urlImage = metaImage.attr('content') ? metaImage.attr('content') : '';
                    var description = metaDescription.attr('content') ? metaDescription.attr('content') : '';
                    result.title = $('title').text().length < 141 ? $('title').text() : $('title').text().slice(0, 137) + " ...";
                    result.image = urlImage;
                    result.description = description;
                    callback(null, result);
                } else {
                    callback('failed');
                }
            });
        })();
    },
    updateUserStoryPictures: function(userId, picture, username, cb) {

        var counter = 0,
            foundStories,
            foundComments;

        Story.find({'author.userId': userId}, function(err, stories) {
            if (err) {
                return cb(err);
            }
            foundStories = stories;
            counter++;
            saveStoriesAndComments();
        });
        Comment.find({'author.userId': userId}, function(err, comments) {
            if (err) {
                return cb(err);
            }
            foundComments = comments;
            counter++;
            saveStoriesAndComments();
        });

        function saveStoriesAndComments() {
            if (counter !== 2) {
                return;
            }
            var tasks = [];
            R.forEach(function(comment) {
              comment.author.picture = picture;
              comment.author.username = username;
              comment.markModified('author');
              tasks.push(function(cb) {
                comment.save(cb);
              });
            }, foundComments);

            R.forEach(function(story) {
              story.author.picture = picture;
              story.author.username = username;
              story.markModified('author');
              tasks.push(function(cb) {
                story.save(cb);
              });
            }, foundStories);
            async.parallel(tasks, function(err) {
              if (err) { return cb(err); }
              cb();
            });
        }
    }
};<|MERGE_RESOLUTION|>--- conflicted
+++ resolved
@@ -28,8 +28,6 @@
         });
     },
 
-<<<<<<< HEAD
-=======
     sitemap: function sitemap(req, res, next) {
         var appUrl = 'http://www.freecodecamp.com';
         var now = moment(new Date()).format('YYYY-MM-DD');
@@ -69,7 +67,6 @@
         });
     },
 
->>>>>>> 5e97c678
     deployAWebsite: function deployAWebsite(req, res) {
         res.render('resources/deploy-a-website', {
             title: 'Deploy a Dynamic Website in 7 Minutes'
@@ -299,14 +296,9 @@
         return coursewares.map(function(elem) {
             return {
                 name: elem.name,
-<<<<<<< HEAD
                 difficulty: elem.difficulty,
                 _id: elem._id
             }
-=======
-                difficulty: elem.difficulty
-            };
->>>>>>> 5e97c678
         })
             .sort(function(a, b) {
                 return a.difficulty - b.difficulty;
