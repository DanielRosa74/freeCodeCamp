var _ = require('lodash'),
    async = require('async'),
    crypto = require('crypto'),
    nodemailer = require('nodemailer'),
    passport = require('passport'),
    User = require('../models/User'),
    secrets = require('../config/secrets'),
    moment = require('moment'),
    Challenge = require('./../models/Challenge'),
    debug = require('debug')('freecc:cntr:challenges'),
    resources = require('./resources');



/**
 * GET /signin
 * Siginin page.
 */

exports.getSignin = function(req, res) {
    if (req.user) return res.redirect('/');
    res.render('account/signin', {
        title: 'Free Code Camp Login'
    });
};

/**
 * POST /signin
 * Sign in using email and password.
 */

exports.postSignin = function(req, res, next) {
    req.assert('email', 'Email is not valid').isEmail();
    req.assert('password', 'Password cannot be blank').notEmpty();

    var errors = req.validationErrors();

    if (errors) {
        req.flash('errors', errors);
        return res.redirect('/signin');
    }

    passport.authenticate('local', function(err, user, info) {
        if (err) return next(err);
        if (!user) {
            req.flash('errors', { msg: info.message });
            return res.redirect('/signin');
        }
        req.logIn(user, function(err) {
            if (err) return next(err);
            req.flash('success', { msg: 'Success! You are logged in.' });
            res.redirect(req.session.returnTo || '/');
        });
    })(req, res, next);
};

/**
 * GET /signout
 * Log out.
 */

exports.signout = function(req, res) {
    req.logout();
    res.redirect('/');
};

/**
 * GET /email-signup
 * Signup page.
 */

exports.getEmailSignin = function(req, res) {
    if (req.user) return res.redirect('/');
    res.render('account/email-signin', {
        title: 'Sign in to your Free Code Camp Account'
    });
};

/**
 * GET /signin
 * Signup page.
 */

exports.getEmailSignup = function(req, res) {
    if (req.user) return res.redirect('/');
    res.render('account/email-signup', {
        title: 'Create Your Free Code Camp Account'
    });
};

/**
 * POST /email-signup
 * Create a new local account.
 */

exports.postEmailSignup = function(req, res, next) {
    var errors = req.validationErrors();

    if (errors) {
        req.flash('errors', errors);
        return res.redirect('/email-signup');
    }

    var possibleUserData = req.body;

    if (possibleUserData.password.length < 8) {
        req.flash('errors', {
            msg: 'Your password is too short'
        });
        return res.redirect('email-signup');
    }

    if (possibleUserData.username.length < 5 || possibleUserData.length > 20) {
        req.flash('errors', {
            msg: 'Your username must be between 5 and 20 characters'
        });
        return res.redirect('email-signup');
    }


    var user = new User({
        email: req.body.email.trim(),
        password: req.body.password,
        profile : {
            username: req.body.username.trim(),
            picture: 'https://s3.amazonaws.com/freecodecamp/camper-image-placeholder.png'
        }
    });

    User.findOne({ email: req.body.email }, function(err, existingEmail) {
        if (err) {
            return next(err);
        }

        if (existingEmail) {
            req.flash('errors', {
                msg: 'Account with that email address already exists.'
            });
            return res.redirect('/email-signup');
        }
        User.findOne({'profile.username': req.body.username }, function(err, existingUsername) {
            if (err) {
                return next(err);
            }
            if (existingUsername) {
                req.flash('errors', {
                    msg: 'Account with that username already exists.'
                });
                return res.redirect('/email-signup');
            }

            user.save(function(err) {
                if (err) { return next(err); }
                req.logIn(user, function(err) {
                    if (err) { return next(err); }
                    res.redirect('/email-signup');
                });
            });
            var transporter = nodemailer.createTransport({
                service: 'Mandrill',
                auth: {
                    user: secrets.mandrill.user,
                    pass: secrets.mandrill.password
                }
            });
            var mailOptions = {
                to: user.email,
                from: 'Team@freecodecamp.com',
                subject: 'Welcome to Free Code Camp!',
                text: [
                    'Greetings from San Francisco!\n\n',
                    'Thank you for joining our community.\n',
                    'Feel free to email us at this address if you have any questions about Free Code Camp.\n',
                    "And if you have a moment, check out our blog: blog.freecodecamp.com.\n",
                    'Good luck with the challenges!\n\n',
                    '- the Volunteer Camp Counselor Team'
                ].join('')
            };
            transporter.sendMail(mailOptions, function(err) {
                if (err) { return err; }
            });
        });
    });
};

/**
 * For Calendar display
 */

exports.getStreak = function(req, res) {
  var completedStreak = req.user.challengesHash;

}

/**
 * GET /account
 * Profile page.
 */

exports.getAccount = function(req, res) {
    res.render('account/account', {
        title: 'Manage your Free Code Camp Account'
    });
};

/**
 * Angular API Call
 */

exports.getAccountAngular = function(req, res) {
    res.json({
        user: req.user
    });
};

/**
 * Unique username check API Call
 */

exports.checkUniqueUsername = function(req, res) {
    User.count({'profile.username': req.params.username.toLowerCase()}, function (err, data) {
        if (data == 1) {
            return res.send(true);
        } else {
            return res.send(false);
        }
    });
};

/**
 * Existing username check
 */
exports.checkExistingUsername = function(req, res) {
    User.count({'profile.username': req.params.username.toLowerCase()}, function (err, data) {
        if (data === 1) {
            return res.send(true);
        } else {
            return res.send(false);
        }
    });
};

/**
 * Unique email check API Call
 */

exports.checkUniqueEmail = function(req, res) {
    User.count({'email': decodeURIComponent(req.params.email).toLowerCase()}, function (err, data) {
        if (data == 1) {
            return res.send(true);
        } else {
            return res.send(false);
        }
    });
};


/**
 * GET /campers/:username
 * Public Profile page.
 */

exports.returnUser = function(req, res, next) {
<<<<<<< HEAD
  User.find({'profile.username': req.params.username.toLowerCase()}, function(err, user) {
    if (err) { debug('Username err: ', err); next(err); }
    if (user[0]) {
      var user = user[0];
      Challenge.find({}, null, {sort: {challengeNumber: 1}}, function (err, c) {
        data = {};
        progressTimestamps = user.progressTimestamps;
        // dummy data to experiment with visualizations
        progressTimestamps = [1417117319, 1384091493, 1367893914, 1411547157, 1366875140, 1382614404, 1374973026, 1363495510, 1372229313, 1389795294, 1393820136, 1395425437, 1383366211, 1402063449, 1368384561, 1413460738, 1390013511, 1408510076, 1395530419, 1391588683, 1410480320, 1360219531, 1367248635, 1408531181, 1374214772, 1424038529, 1387468139, 1381934158, 1409278748, 1390696161, 1415933043, 1389573689, 1395703336, 1401223291, 1375539279, 1371229698, 1371990948, 1422236826, 1363017438, 1359619855, 1364850739, 1401982108, 1381270295, 1420063854, 1406540493, 1409122251, 1360775035, 1367712723, 1395305605, 1382037418, 1378402477, 1377563090, 1398930836, 1417371909, 1377417393, 1423763002, 1357511908, 1377375961, 1388374304, 1406416407, 1399463258, 1422593990, 1383434425, 1420200570, 1379435518, 1414512582, 1416263148, 1398635260, 1381815565, 1369178539, 1378414973, 1394409827, 1398463526, 1379564971, 1385849279, 1392899666, 1367053659, 1417730793, 1400112915, 1379923357, 1417768487, 1415779985, 1416150640, 1399820237, 1370498715, 1374800622, 1363924512, 1402497668, 1400146327, 1362456746, 1394935898, 1414980963, 1413942775, 1367606840, 1387144705, 1407906392, 1417213587, 1422640891, 1414033139, 1365323522, 1424661148];
        for (i = 0; i < progressTimestamps.length; i++) {
          data[progressTimestamps[i].toString()] = 1;
        }


        res.render('account/show', {
          title: 'Camper: ',
          username: user.profile.username,
          name: user.profile.name,
          location: user.profile.location,
          githubProfile: user.profile.githubProfile,
          linkedinProfile: user.profile.linkedinProfile,
          codepenProfile: user.profile.codepenProfile,
          twitterHandle: user.profile.twitterHandle,
          bio: user.profile.bio,
          picture: user.profile.picture,
          progressTimestamps: req.user.progressTimestamps,
          points: user.progressTimestamps,
          website1Link: user.portfolio.website1Link,
          website1Title: user.portfolio.website1Title,
          website1Image: user.portfolio.website1Image,
          website2Link: user.portfolio.website2Link,
          website2Title: user.portfolio.website2Title,
          website2Image: user.portfolio.website2Image,
          website3Link: user.portfolio.website3Link,
          website3Title: user.portfolio.website3Title,
          website3Image: user.portfolio.website3Image,
          challenges: c,
          calender: data,
          moment: moment
        });
      });
    } else {
      req.flash('errors', {
        msg: "404: We couldn't find a page with that url. Please double check the link."
      });
      return res.redirect('/');
    }
  });
=======
    User.find({'profile.username': req.params.username.toLowerCase()}, function(err, user) {
        if (err) { debug('Username err: ', err); next(err); }
        if (user[0]) {
            var user = user[0];
            Challenge.find({}, null, {sort: {challengeNumber: 1}}, function (err, c) {
                res.render('account/show', {
                    title: 'Camper ' + user.profile.username + '\'s portfolio',
                    username: user.profile.username,
                    name: user.profile.name,
                    location: user.profile.location,
                    githubProfile: user.profile.githubProfile,
                    linkedinProfile: user.profile.linkedinProfile,
                    codepenProfile: user.profile.codepenProfile,
                    twitterHandle: user.profile.twitterHandle,
                    bio: user.profile.bio,
                    picture: user.profile.picture,
                    points: user.points,
                    website1Link: user.portfolio.website1Link,
                    website1Title: user.portfolio.website1Title,
                    website1Image: user.portfolio.website1Image,
                    website2Link: user.portfolio.website2Link,
                    website2Title: user.portfolio.website2Title,
                    website2Image: user.portfolio.website2Image,
                    website3Link: user.portfolio.website3Link,
                    website3Title: user.portfolio.website3Title,
                    website3Image: user.portfolio.website3Image,
                    challenges: c,
                    ch: user.challengesHash,
                    moment: moment
                });
            });
        } else {
            req.flash('errors', {
                msg: "404: We couldn't find a page with that url. Please double check the link."
            });
            return res.redirect('/');
        }
    });
>>>>>>> 94e85504
};


/**
 * POST /update-progress
 * Update profile information.
 */

exports.updateProgress = function(req, res) {
    User.findById(req.user.id, function(err, user) {
        if (err) return next(err);
        user.email = req.body.email || '';
        user.profile.name = req.body.name || '';
        user.profile.gender = req.body.gender || '';
        user.profile.location = req.body.location || '';
        user.profile.website = req.body.website || '';

        user.save(function(err) {
            if (err) return next(err);
            req.flash('success', { msg: 'Profile information updated.' });
            res.redirect('/account');
        });
    });
};

/**
 * POST /account/profile
 * Update profile information.
 */

exports.postUpdateProfile = function(req, res, next) {

    User.findById(req.user.id, function(err, user) {
        if (err) return next(err);
        var errors = req.validationErrors();
        if (errors) {
            req.flash('errors', errors);
            return res.redirect('/account');
        }

        User.findOne({ email: req.body.email }, function(err, existingEmail) {
            if (err) {
                return next(err);
            }
            var user = req.user;
            if (existingEmail && existingEmail.email != user.email) {
                req.flash('errors', {
                    msg: "An account with that email address already exists."
                });
                return res.redirect('/account');
            }
            User.findOne({ 'profile.username': req.body.username }, function(err, existingUsername) {
                if (err) {
                    return next(err);
                }
                var user = req.user;
                if (existingUsername && existingUsername.profile.username !== user.profile.username) {
                    req.flash('errors', {
                        msg: 'An account with that username already exists.'
                    });
                    return res.redirect('/account');
                }
                user.email = req.body.email.trim() || '';
                user.profile.name = req.body.name.trim() || '';
                user.profile.username = req.body.username.trim() || '';
                user.profile.location = req.body.location.trim() || '';
                user.profile.githubProfile = req.body.githubProfile.trim() || '';
                user.profile.linkedinProfile = req.body.linkedinProfile.trim() || '';
                user.profile.codepenProfile = req.body.codepenProfile.trim() || '';
                user.profile.twitterHandle = req.body.twitterHandle.trim() || '';
                user.profile.bio = req.body.bio.trim() || '';
                user.profile.picture = req.body.picture.trim() || 'https://s3.amazonaws.com/freecodecamp/camper-image-placeholder.png';
                user.portfolio.website1Title = req.body.website1Title.trim() || '';
                user.portfolio.website1Link = req.body.website1Link.trim() || '';
                user.portfolio.website1Image = req.body.website1Image.trim() || '';
                user.portfolio.website2Title = req.body.website2Title.trim() || '';
                user.portfolio.website2Link = req.body.website2Link.trim() || '';
                user.portfolio.website2Image = req.body.website2Image.trim() || '';
                user.portfolio.website3Title = req.body.website3Title.trim() || '';
                user.portfolio.website3Link = req.body.website3Link.trim() || '';
                user.portfolio.website3Image = req.body.website3Image.trim() || '';


                user.save(function (err) {
                    if (err) {
                        return next(err);
                    }
                    resources.updateUserStoryPictures(
                      user._id.toString(),
                      user.profile.picture,
                      user.profile.username,
                      function(err) {
                        if (err) { return next(err); }
                        req.flash('success', {
                          msg: 'Profile information updated.'
                        });
                        res.redirect('/account');
                      }
                    );
                });
            });
        });
    });
};

/**
 * POST /account/password
 * Update current password.
 */

exports.postUpdatePassword = function(req, res, next) {
    req.assert('password', 'Password must be at least 4 characters long').len(4);
    req.assert('confirmPassword', 'Passwords do not match')
        .equals(req.body.password);

    var errors = req.validationErrors();

    if (errors) {
        req.flash('errors', errors);
        return res.redirect('/account');
    }

    User.findById(req.user.id, function(err, user) {
        if (err) { return next(err); }

        user.password = req.body.password;

        user.save(function(err) {
            if (err) { return next(err); }

            req.flash('success', { msg: 'Password has been changed.' });
            res.redirect('/account');
        });
    });
};

/**
 * POST /account/delete
 * Delete user account.
 */

exports.postDeleteAccount = function(req, res, next) {
    User.remove({ _id: req.user.id }, function(err) {
        if (err) { return next(err); }
        req.logout();
        req.flash('info', { msg: 'Your account has been deleted.' });
        res.redirect('/');
    });
};

/**
 * GET /account/unlink/:provider
 * Unlink OAuth provider.
 */

exports.getOauthUnlink = function(req, res, next) {
    var provider = req.params.provider;
    User.findById(req.user.id, function(err, user) {
        if (err) { return next(err); }

        user[provider] = undefined;
        user.tokens =
            _.reject(user.tokens, function(token) {
                return token.kind === provider;
            });

        user.save(function(err) {
            if (err) { return next(err); }
            req.flash('info', { msg: provider + ' account has been unlinked.' });
            res.redirect('/account');
        });
    });
};

/**
 * GET /reset/:token
 * Reset Password page.
 */

exports.getReset = function(req, res) {
    if (req.isAuthenticated()) {
        return res.redirect('/');
    }
    User
        .findOne({ resetPasswordToken: req.params.token })
        .where('resetPasswordExpires').gt(Date.now())
        .exec(function(err, user) {
            if (err) { return next(err); }
            if (!user) {
                req.flash('errors', {
                    msg: 'Password reset token is invalid or has expired.'
                });
                return res.redirect('/forgot');
            }
            res.render('account/reset', {
                title: 'Password Reset',
                token: req.params.token
            });
        });
};

/**
 * POST /reset/:token
 * Process the reset password request.
 */

exports.postReset = function(req, res, next) {
    var errors = req.validationErrors();

    if (errors) {
        req.flash('errors', errors);
        return res.redirect('back');
    }

    async.waterfall([
        function(done) {
            User
                .findOne({ resetPasswordToken: req.params.token })
                .where('resetPasswordExpires').gt(Date.now())
                .exec(function(err, user) {
                    if (err) { return next(err); }
                    if (!user) {
                        req.flash('errors', {
                            msg: 'Password reset token is invalid or has expired.'
                        });
                        return res.redirect('back');
                    }

                    user.password = req.body.password;
                    user.resetPasswordToken = undefined;
                    user.resetPasswordExpires = undefined;

                    user.save(function(err) {
                        if (err) { return done(err); }
                        req.logIn(user, function(err) {
                            done(err, user);
                        });
                    });
                });
        },
        function(user, done) {
            var transporter = nodemailer.createTransport({
                service: 'Mandrill',
                auth: {
                    user: secrets.mandrill.user,
                    pass: secrets.mandrill.password
                }
            });
            var mailOptions = {
                to: user.email,
                from: 'Team@freecodecamp.com',
                subject: 'Your Free Code Camp password has been changed',
                text: [
                    'Hello,\n\n',
                    'This email is confirming that you requested to',
                    'reset your password for your Free Code Camp account.',
                    'This is your email:',
                    user.email,
                    '\n'
                ].join(' ')
            };
            transporter.sendMail(mailOptions, function(err) {
                if (err) { return done(err); }
                req.flash('success', {
                    msg: 'Success! Your password has been changed.'
                });
                done();
            });
        }
    ], function(err) {
        if (err) { return next(err); }
        res.redirect('/');
    });
};

/**
 * GET /forgot
 * Forgot Password page.
 */

exports.getForgot = function(req, res) {
    if (req.isAuthenticated()) {
        return res.redirect('/');
    }
    res.render('account/forgot', {
        title: 'Forgot Password'
    });
};

/**
 * POST /forgot
 * Create a random token, then the send user an email with a reset link.
 */

exports.postForgot = function(req, res, next) {
    var errors = req.validationErrors();

    if (errors) {
        req.flash('errors', errors);
        return res.redirect('/forgot');
    }

    async.waterfall([
        function(done) {
            crypto.randomBytes(16, function(err, buf) {
                if (err) { return done(err); }
                var token = buf.toString('hex');
                done(null, token);
            });
        },
        function(token, done) {
            User.findOne({
                email: req.body.email.toLowerCase()
            }, function(err, user) {
                if (err) { return done(err); }
                if (!user) {
                    req.flash('errors', {
                        msg: 'No account with that email address exists.'
                    });
                    return res.redirect('/forgot');
                }

                user.resetPasswordToken = token;
                user.resetPasswordExpires = Date.now() + 3600000; // 1 hour

                user.save(function(err) {
                    if (err) { return done(err); }
                    done(null, token, user);
                });
            });
        },
        function(token, user, done) {
            var transporter = nodemailer.createTransport({
                service: 'Mandrill',
                auth: {
                    user: secrets.mandrill.user,
                    pass: secrets.mandrill.password
                }
            });
            var mailOptions = {
                to: user.email,
                from: 'Team@freecodecamp.com',
                subject: 'Reset your Free Code Camp password',
                text: [
                    'You are receiving this email because you (or someone else)\n',
                    'requested we reset your Free Code Camp account\'s password.\n\n',
                    'Please click on the following link, or paste this into your\n',
                    'browser to complete the process:\n\n',
                    'http://',
                    req.headers.host,
                    '/reset/',
                    token,
                    '\n\n',
                    'If you did not request this, please ignore this email and\n',
                    'your password will remain unchanged.\n'
                ].join('')
            };
            transporter.sendMail(mailOptions, function(err) {
                if (err) { return done(err); }
                req.flash('info', {
                    msg: 'An e-mail has been sent to ' +
                    user.email +
                    ' with further instructions.'
                });
                done(null, 'done');
            });
        }
    ], function(err) {
        if (err) { return next(err); }
        res.redirect('/forgot');
    });
};<|MERGE_RESOLUTION|>--- conflicted
+++ resolved
@@ -261,7 +261,6 @@
  */
 
 exports.returnUser = function(req, res, next) {
-<<<<<<< HEAD
   User.find({'profile.username': req.params.username.toLowerCase()}, function(err, user) {
     if (err) { debug('Username err: ', err); next(err); }
     if (user[0]) {
@@ -310,7 +309,7 @@
       return res.redirect('/');
     }
   });
-=======
+
     User.find({'profile.username': req.params.username.toLowerCase()}, function(err, user) {
         if (err) { debug('Username err: ', err); next(err); }
         if (user[0]) {
@@ -349,7 +348,6 @@
             return res.redirect('/');
         }
     });
->>>>>>> 94e85504
 };
 
 
