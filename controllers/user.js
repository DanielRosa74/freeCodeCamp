var _ = require('lodash'),
  async = require('async'),
  crypto = require('crypto'),
  nodemailer = require('nodemailer'),
  passport = require('passport'),
  User = require('../models/User'),
  secrets = require('../config/secrets'),
  moment = require('moment'),
  Challenge = require('./../models/Challenge'),
  debug = require('debug')('freecc:cntr:challenges'),
  resources = require('./resources');



/**
 * GET /signin
 * Siginin page.
 */

exports.getSignin = function(req, res) {
  if (req.user) return res.redirect('/');
  res.render('account/signin', {
    title: 'Free Code Camp Login'
  });
};

/**
 * POST /signin
 * Sign in using email and password.
 */

exports.postSignin = function(req, res, next) {
  req.assert('email', 'Email is not valid').isEmail();
  req.assert('password', 'Password cannot be blank').notEmpty();

  var errors = req.validationErrors();

  if (errors) {
    req.flash('errors', errors);
    return res.redirect('/signin');
  }

  passport.authenticate('local', function(err, user, info) {
    if (err) return next(err);
    if (!user) {
      req.flash('errors', { msg: info.message });
      return res.redirect('/signin');
    }
    req.logIn(user, function(err) {
      if (err) return next(err);
      req.flash('success', { msg: 'Success! You are logged in.' });
      res.redirect(req.session.returnTo || '/');
    });
  })(req, res, next);
};

/**
 * GET /signout
 * Log out.
 */

exports.signout = function(req, res) {
  req.logout();
  res.redirect('/');
};

/**
 * GET /email-signup
 * Signup page.
 */

exports.getEmailSignin = function(req, res) {
  if (req.user) return res.redirect('/');
  res.render('account/email-signin', {
    title: 'Sign in to your Free Code Camp Account'
  });
};

/**
 * GET /signin
 * Signup page.
 */

exports.getEmailSignup = function(req, res) {
  if (req.user) return res.redirect('/');
  res.render('account/email-signup', {
    title: 'Create Your Free Code Camp Account'
  });
};

/**
 * POST /email-signup
 * Create a new local account.
 */

exports.postEmailSignup = function(req, res, next) {
<<<<<<< HEAD
  var errors = req.validationErrors();

  if (errors) {
    req.flash('errors', errors);
    return res.redirect('/email-signup');
  }
=======

    req.assert('email', 'valid email required').isEmail();
    var errors = req.validationErrors();
    
    if (errors) {
        req.flash('errors', errors);
        return res.redirect('/email-signup');
    }
>>>>>>> ec5b3e4b

  var possibleUserData = req.body;

  if (possibleUserData.password.length < 8) {
    req.flash('errors', {
      msg: 'Your password is too short'
    });
    return res.redirect('email-signup');
  }

  if (possibleUserData.username.length < 5 || possibleUserData.length > 20) {
    req.flash('errors', {
      msg: 'Your username must be between 5 and 20 characters'
    });
    return res.redirect('email-signup');
  }


  var user = new User({
    email: req.body.email.trim(),
    password: req.body.password,
    profile : {
      username: req.body.username.trim(),
      picture: 'https://s3.amazonaws.com/freecodecamp/camper-image-placeholder.png'
    }
  });

  User.findOne({ email: req.body.email }, function(err, existingEmail) {
    if (err) {
      return next(err);
    }

    if (existingEmail) {
      req.flash('errors', {
        msg: 'Account with that email address already exists.'
      });
      return res.redirect('/email-signup');
    }
    User.findOne({'profile.username': req.body.username }, function(err, existingUsername) {
      if (err) {
        return next(err);
      }
      if (existingUsername) {
        req.flash('errors', {
          msg: 'Account with that username already exists.'
        });
        return res.redirect('/email-signup');
      }

      user.save(function(err) {
        if (err) { return next(err); }
        req.logIn(user, function(err) {
          if (err) { return next(err); }
          res.redirect('/email-signup');
        });
      });
      var transporter = nodemailer.createTransport({
        service: 'Mandrill',
        auth: {
          user: secrets.mandrill.user,
          pass: secrets.mandrill.password
        }
      });
      var mailOptions = {
        to: user.email,
        from: 'Team@freecodecamp.com',
        subject: 'Welcome to Free Code Camp!',
        text: [
          'Greetings from San Francisco!\n\n',
          'Thank you for joining our community.\n',
          'Feel free to email us at this address if you have any questions about Free Code Camp.\n',
          "And if you have a moment, check out our blog: blog.freecodecamp.com.\n",
          'Good luck with the challenges!\n\n',
          '- the Volunteer Camp Counselor Team'
        ].join('')
      };
      transporter.sendMail(mailOptions, function(err) {
        if (err) { return err; }
      });
    });
  });
};

/**
 * For Calendar display
 */

exports.getStreak = function(req, res) {
  var completedStreak = req.user.challengesHash;

}

/**
 * GET /account
 * Profile page.
 */

exports.getAccount = function(req, res) {
  res.render('account/account', {
    title: 'Manage your Free Code Camp Account'
  });
};

/**
 * Angular API Call
 */

exports.getAccountAngular = function(req, res) {
  res.json({
    user: req.user
  });
};

/**
 * Unique username check API Call
 */

exports.checkUniqueUsername = function(req, res) {
  User.count({'profile.username': req.params.username.toLowerCase()}, function (err, data) {
    if (data == 1) {
      return res.send(true);
    } else {
      return res.send(false);
    }
  });
};

/**
 * Existing username check
 */
exports.checkExistingUsername = function(req, res) {
  User.count({'profile.username': req.params.username.toLowerCase()}, function (err, data) {
    if (data === 1) {
      return res.send(true);
    } else {
      return res.send(false);
    }
  });
};

/**
 * Unique email check API Call
 */

exports.checkUniqueEmail = function(req, res) {
  User.count({'email': decodeURIComponent(req.params.email).toLowerCase()}, function (err, data) {
    if (data === 1) {
      return res.send(true);
    } else {
      return res.send(false);
    }
  });
};


/**
 * GET /campers/:username
 * Public Profile page.
 */

exports.returnUser = function(req, res, next) {
  User.find({'profile.username': req.params.username.toLowerCase()}, function(err, user) {
    if (err) { debug('Username err: ', err); next(err); }
    if (user[0]) {
      var user = user[0];

      var data = {};
      var progressTimestamps = user.progressTimestamps;
      for (var i = 0; i < progressTimestamps.length; i++) {
        data[progressTimestamps[i].toString()] = 1;
      }

      res.render('account/show', {
        title: 'Camper ' + user.profile.username + '\'s portfolio',
        username: user.profile.username,
        name: user.profile.name,
        location: user.profile.location,
        githubProfile: user.profile.githubProfile,
        linkedinProfile: user.profile.linkedinProfile,
        codepenProfile: user.profile.codepenProfile,
        twitterHandle: user.profile.twitterHandle,
        bio: user.profile.bio,
        picture: user.profile.picture,
        progressTimestamps: user.progressTimestamps,
        points: user.progressTimestamps.length,
        website1Link: user.portfolio.website1Link,
        website1Title: user.portfolio.website1Title,
        website1Image: user.portfolio.website1Image,
        website2Link: user.portfolio.website2Link,
        website2Title: user.portfolio.website2Title,
        website2Image: user.portfolio.website2Image,
        website3Link: user.portfolio.website3Link,
        website3Title: user.portfolio.website3Title,
        website3Image: user.portfolio.website3Image,
        challenges: user.completedCoursewares,
        ch: user.challengesHash,
        calender: data,
        moment: moment
      });

    } else {
      req.flash('errors', {
        msg: "404: We couldn't find a page with that url. Please double check the link."
      });
      return res.redirect('/');
    }
  });
};


/**
 * POST /update-progress
 * Update profile information.
 */

exports.updateProgress = function(req, res) {
  User.findById(req.user.id, function(err, user) {
    if (err) return next(err);
    user.email = req.body.email || '';
    user.profile.name = req.body.name || '';
    user.profile.gender = req.body.gender || '';
    user.profile.location = req.body.location || '';
    user.profile.website = req.body.website || '';

    user.save(function(err) {
      if (err) return next(err);
      req.flash('success', { msg: 'Profile information updated.' });
      res.redirect('/account');
    });
  });
};

/**
 * POST /account/profile
 * Update profile information.
 */

exports.postUpdateProfile = function(req, res, next) {

  User.findById(req.user.id, function(err, user) {
    if (err) return next(err);
    var errors = req.validationErrors();
    if (errors) {
      req.flash('errors', errors);
      return res.redirect('/account');
    }

    User.findOne({ email: req.body.email }, function(err, existingEmail) {
      if (err) {
        return next(err);
      }
      var user = req.user;
      if (existingEmail && existingEmail.email != user.email) {
        req.flash('errors', {
          msg: "An account with that email address already exists."
        });
        return res.redirect('/account');
      }
      User.findOne({ 'profile.username': req.body.username }, function(err, existingUsername) {
        if (err) {
          return next(err);
        }
        var user = req.user;
        if (existingUsername && existingUsername.profile.username !== user.profile.username) {
          req.flash('errors', {
            msg: 'An account with that username already exists.'
          });
          return res.redirect('/account');
        }
        user.email = req.body.email.trim() || '';
        user.profile.name = req.body.name.trim() || '';
        user.profile.username = req.body.username.trim() || '';
        user.profile.location = req.body.location.trim() || '';
        user.profile.githubProfile = req.body.githubProfile.trim() || '';
        user.profile.linkedinProfile = req.body.linkedinProfile.trim() || '';
        user.profile.codepenProfile = req.body.codepenProfile.trim() || '';
        user.profile.twitterHandle = req.body.twitterHandle.trim() || '';
        user.profile.bio = req.body.bio.trim() || '';
        user.profile.picture = req.body.picture.trim() || 'https://s3.amazonaws.com/freecodecamp/camper-image-placeholder.png';
        user.portfolio.website1Title = req.body.website1Title.trim() || '';
        user.portfolio.website1Link = req.body.website1Link.trim() || '';
        user.portfolio.website1Image = req.body.website1Image.trim() || '';
        user.portfolio.website2Title = req.body.website2Title.trim() || '';
        user.portfolio.website2Link = req.body.website2Link.trim() || '';
        user.portfolio.website2Image = req.body.website2Image.trim() || '';
        user.portfolio.website3Title = req.body.website3Title.trim() || '';
        user.portfolio.website3Link = req.body.website3Link.trim() || '';
        user.portfolio.website3Image = req.body.website3Image.trim() || '';


        user.save(function (err) {
          if (err) {
            return next(err);
          }
          resources.updateUserStoryPictures(
            user._id.toString(),
            user.profile.picture,
            user.profile.username,
            function(err) {
              if (err) { return next(err); }
              req.flash('success', {
                msg: 'Profile information updated.'
              });
              res.redirect('/account');
            }
          );
        });
      });
    });
  });
};

/**
 * POST /account/password
 * Update current password.
 */

exports.postUpdatePassword = function(req, res, next) {
  req.assert('password', 'Password must be at least 4 characters long').len(4);
  req.assert('confirmPassword', 'Passwords do not match')
    .equals(req.body.password);

  var errors = req.validationErrors();

  if (errors) {
    req.flash('errors', errors);
    return res.redirect('/account');
  }

  User.findById(req.user.id, function(err, user) {
    if (err) { return next(err); }

    user.password = req.body.password;

    user.save(function(err) {
      if (err) { return next(err); }

      req.flash('success', { msg: 'Password has been changed.' });
      res.redirect('/account');
    });
  });
};

/**
 * POST /account/delete
 * Delete user account.
 */

exports.postDeleteAccount = function(req, res, next) {
  User.remove({ _id: req.user.id }, function(err) {
    if (err) { return next(err); }
    req.logout();
    req.flash('info', { msg: 'Your account has been deleted.' });
    res.redirect('/');
  });
};

/**
 * GET /account/unlink/:provider
 * Unlink OAuth provider.
 */

exports.getOauthUnlink = function(req, res, next) {
  var provider = req.params.provider;
  User.findById(req.user.id, function(err, user) {
    if (err) { return next(err); }

    user[provider] = undefined;
    user.tokens =
      _.reject(user.tokens, function(token) {
        return token.kind === provider;
      });

    user.save(function(err) {
      if (err) { return next(err); }
      req.flash('info', { msg: provider + ' account has been unlinked.' });
      res.redirect('/account');
    });
  });
};

/**
 * GET /reset/:token
 * Reset Password page.
 */

exports.getReset = function(req, res) {
  if (req.isAuthenticated()) {
    return res.redirect('/');
  }
  User
    .findOne({ resetPasswordToken: req.params.token })
    .where('resetPasswordExpires').gt(Date.now())
    .exec(function(err, user) {
      if (err) { return next(err); }
      if (!user) {
        req.flash('errors', {
          msg: 'Password reset token is invalid or has expired.'
        });
        return res.redirect('/forgot');
      }
      res.render('account/reset', {
        title: 'Password Reset',
        token: req.params.token
      });
    });
};

/**
 * POST /reset/:token
 * Process the reset password request.
 */

exports.postReset = function(req, res, next) {
  var errors = req.validationErrors();

  if (errors) {
    req.flash('errors', errors);
    return res.redirect('back');
  }

  async.waterfall([
    function(done) {
      User
        .findOne({ resetPasswordToken: req.params.token })
        .where('resetPasswordExpires').gt(Date.now())
        .exec(function(err, user) {
          if (err) { return next(err); }
          if (!user) {
            req.flash('errors', {
              msg: 'Password reset token is invalid or has expired.'
            });
            return res.redirect('back');
          }

          user.password = req.body.password;
          user.resetPasswordToken = undefined;
          user.resetPasswordExpires = undefined;

          user.save(function(err) {
            if (err) { return done(err); }
            req.logIn(user, function(err) {
              done(err, user);
            });
          });
        });
    },
    function(user, done) {
      var transporter = nodemailer.createTransport({
        service: 'Mandrill',
        auth: {
          user: secrets.mandrill.user,
          pass: secrets.mandrill.password
        }
      });
      var mailOptions = {
        to: user.email,
        from: 'Team@freecodecamp.com',
        subject: 'Your Free Code Camp password has been changed',
        text: [
          'Hello,\n\n',
          'This email is confirming that you requested to',
          'reset your password for your Free Code Camp account.',
          'This is your email:',
          user.email,
          '\n'
        ].join(' ')
      };
      transporter.sendMail(mailOptions, function(err) {
        if (err) { return done(err); }
        req.flash('success', {
          msg: 'Success! Your password has been changed.'
        });
        done();
      });
    }
  ], function(err) {
    if (err) { return next(err); }
    res.redirect('/');
  });
};

/**
 * GET /forgot
 * Forgot Password page.
 */

exports.getForgot = function(req, res) {
  if (req.isAuthenticated()) {
    return res.redirect('/');
  }
  res.render('account/forgot', {
    title: 'Forgot Password'
  });
};

/**
 * POST /forgot
 * Create a random token, then the send user an email with a reset link.
 */

exports.postForgot = function(req, res, next) {
  var errors = req.validationErrors();

  if (errors) {
    req.flash('errors', errors);
    return res.redirect('/forgot');
  }

  async.waterfall([
    function(done) {
      crypto.randomBytes(16, function(err, buf) {
        if (err) { return done(err); }
        var token = buf.toString('hex');
        done(null, token);
      });
    },
    function(token, done) {
      User.findOne({
        email: req.body.email.toLowerCase()
      }, function(err, user) {
        if (err) { return done(err); }
        if (!user) {
          req.flash('errors', {
            msg: 'No account with that email address exists.'
          });
          return res.redirect('/forgot');
        }

        user.resetPasswordToken = token;
        user.resetPasswordExpires = Date.now() + 3600000; // 1 hour

        user.save(function(err) {
          if (err) { return done(err); }
          done(null, token, user);
        });
      });
    },
    function(token, user, done) {
      var transporter = nodemailer.createTransport({
        service: 'Mandrill',
        auth: {
          user: secrets.mandrill.user,
          pass: secrets.mandrill.password
        }
      });
      var mailOptions = {
        to: user.email,
        from: 'Team@freecodecamp.com',
        subject: 'Reset your Free Code Camp password',
        text: [
          'You are receiving this email because you (or someone else)\n',
          'requested we reset your Free Code Camp account\'s password.\n\n',
          'Please click on the following link, or paste this into your\n',
          'browser to complete the process:\n\n',
          'http://',
          req.headers.host,
          '/reset/',
          token,
          '\n\n',
          'If you did not request this, please ignore this email and\n',
          'your password will remain unchanged.\n'
        ].join('')
      };
      transporter.sendMail(mailOptions, function(err) {
        if (err) { return done(err); }
        req.flash('info', {
          msg: 'An e-mail has been sent to ' +
          user.email +
          ' with further instructions.'
        });
        done(null, 'done');
      });
    }
  ], function(err) {
    if (err) { return next(err); }
    res.redirect('/forgot');
  });
};<|MERGE_RESOLUTION|>--- conflicted
+++ resolved
@@ -94,14 +94,7 @@
  */
 
 exports.postEmailSignup = function(req, res, next) {
-<<<<<<< HEAD
-  var errors = req.validationErrors();
-
-  if (errors) {
-    req.flash('errors', errors);
-    return res.redirect('/email-signup');
-  }
-=======
+
 
     req.assert('email', 'valid email required').isEmail();
     var errors = req.validationErrors();
@@ -110,7 +103,6 @@
         req.flash('errors', errors);
         return res.redirect('/email-signup');
     }
->>>>>>> ec5b3e4b
 
   var possibleUserData = req.body;
 
