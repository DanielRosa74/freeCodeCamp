--- conflicted
+++ resolved
@@ -196,15 +196,6 @@
 }
 
 /**
- * For Calendar display
- */
-
-exports.getStreak = function(req, res) {
-  var completedStreak = req.user.challengesHash;
-
-}
-
-/**
  * GET /account
  * Profile page.
  */
@@ -277,45 +268,6 @@
     if (err) { debug('Username err: ', err); next(err); }
     if (user[0]) {
       var user = user[0];
-<<<<<<< HEAD
-      Challenge.find({}, null, {sort: {challengeNumber: 1}}, function (err, c) {
-        data = {};
-        progressTimestamps = user.progressTimestamps;
-        // dummy data to experiment with visualizations
-        progressTimestamps = [1417117319, 1384091493, 1367893914, 1411547157, 1366875140, 1382614404, 1374973026, 1363495510, 1372229313, 1389795294, 1393820136, 1395425437, 1383366211, 1402063449, 1368384561, 1413460738, 1390013511, 1408510076, 1395530419, 1391588683, 1410480320, 1360219531, 1367248635, 1408531181, 1374214772, 1424038529, 1387468139, 1381934158, 1409278748, 1390696161, 1415933043, 1389573689, 1395703336, 1401223291, 1375539279, 1371229698, 1371990948, 1422236826, 1363017438, 1359619855, 1364850739, 1401982108, 1381270295, 1420063854, 1406540493, 1409122251, 1360775035, 1367712723, 1395305605, 1382037418, 1378402477, 1377563090, 1398930836, 1417371909, 1377417393, 1423763002, 1357511908, 1377375961, 1388374304, 1406416407, 1399463258, 1422593990, 1383434425, 1420200570, 1379435518, 1414512582, 1416263148, 1398635260, 1381815565, 1369178539, 1378414973, 1394409827, 1398463526, 1379564971, 1385849279, 1392899666, 1367053659, 1417730793, 1400112915, 1379923357, 1417768487, 1415779985, 1416150640, 1399820237, 1370498715, 1374800622, 1363924512, 1402497668, 1400146327, 1362456746, 1394935898, 1414980963, 1413942775, 1367606840, 1387144705, 1407906392, 1417213587, 1422640891, 1414033139, 1365323522, 1424661148];
-        for (i = 0; i < progressTimestamps.length; i++) {
-          data[progressTimestamps[i].toString()] = 1;
-        }
-
-
-        res.render('account/show', {
-          title: 'Camper: ',
-          username: user.profile.username,
-          name: user.profile.name,
-          location: user.profile.location,
-          githubProfile: user.profile.githubProfile,
-          linkedinProfile: user.profile.linkedinProfile,
-          codepenProfile: user.profile.codepenProfile,
-          twitterHandle: user.profile.twitterHandle,
-          bio: user.profile.bio,
-          picture: user.profile.picture,
-          progressTimestamps: req.user.progressTimestamps,
-          points: user.progressTimestamps,
-          website1Link: user.portfolio.website1Link,
-          website1Title: user.portfolio.website1Title,
-          website1Image: user.portfolio.website1Image,
-          website2Link: user.portfolio.website2Link,
-          website2Title: user.portfolio.website2Title,
-          website2Image: user.portfolio.website2Image,
-          website3Link: user.portfolio.website3Link,
-          website3Title: user.portfolio.website3Title,
-          website3Image: user.portfolio.website3Image,
-          challenges: c,
-          calender: data,
-          moment: moment
-        });
-      });
-=======
 
       var data = {};
       var progressTimestamps = user.progressTimestamps;
@@ -350,7 +302,6 @@
         moment: moment
       });
 
->>>>>>> 03022c68
     } else {
       req.flash('errors', {
         msg: "404: We couldn't find a page with that url. Please double check the link."
